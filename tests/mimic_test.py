# -*- coding=utf-8 -*-
# @Project  : 20240720
# @FilePath : vnpy/tests
# @File     : real_test.py
# @Time     : 2025/1/21 19:25
# @Author   : EvanHong
# @Email    : 939778128@qq.com
# @Description:
import datetime
import multiprocessing
<<<<<<< HEAD
=======
import time
>>>>>>> 0fd7233b
import traceback
from time import sleep

from vnpy.app.data_recorder import DataRecorderApp
from vnpy.app.vnpy_datamanager import DataManagerApp, DataManagerEngine
from vnpy.config import match_format_string
from vnpy.event import EventEngine
from vnpy.factor import FactorMakerApp
from vnpy.factor.engine import FactorEngine
from vnpy.gateway.mimicgateway.mimicgateway import MimicGateway
from vnpy.trader.constant import Exchange, Interval
from vnpy.trader.database import VTSYMBOL_OVERVIEW
from vnpy.trader.engine import MainEngine
from vnpy.trader.object import BarData

import os
import glob

__PROJECT_SETTING_DIR__ = ''


def cleanup_temp_files(directory, suffix=".tmp"):
    """
    Removes all temp files ending with the given suffix in the specified directory.
    """
    pattern = os.path.join(directory, f"*{suffix}")
    temp_files = glob.glob(pattern)
    for temp_file in temp_files:
        try:
            os.remove(temp_file)
            print(f"Removed temp file: {temp_file}")
        except Exception as e:
            print(f"Could not remove {temp_file}: {e}")


# Usage example:

def run_child():
    """
    1. start gateway
    2. feed data to factor engine
    3. push bar and factors into database
    4. backfill missing bar data
    """
    global __PROJECT_SETTING_DIR__

    event_engine = EventEngine()
    main_engine = MainEngine(event_engine)
    main_engine.write_log("Main engine created successfully")
    __PROJECT_SETTING_DIR__ = main_engine.TEMP_DIR

    gateway_settings = {
        "symbols": [],
        "simulation_interval_seconds": 4.0,  # Bars every second for each symbol
        "open_price_range_min": 100,
        "open_price_range_max": 105,
        "price_change_range_min": -1,
        "price_change_range_max": 1,
        "volume_range_min": 50,
        "volume_range_max": 200
    }

    # start factor engine
    factor_maker_engine: FactorEngine = main_engine.add_app(FactorMakerApp)
    factor_maker_engine.init_engine(fake=False)
    main_engine.write_log(f"Started [{factor_maker_engine.__class__.__name__}]")

    # start data recorder
    data_recorder_engine = main_engine.add_app(DataRecorderApp)
    data_recorder_engine.update_schema(database_name=data_recorder_engine.database_manager.database_name,
                                       exchanges=main_engine.exchanges,
                                       intervals=main_engine.intervals,
                                       factor_keys=[key for key in factor_maker_engine.flattened_factors.keys()])
    data_recorder_engine.start()
    main_engine.write_log(f"Started [{data_recorder_engine.__class__.__name__}]")

    # init gateway
    gateway = main_engine.add_gateway(MimicGateway, "MIMIC")
    # main_engine.connect(gateway_settings, "MIMIC")

    # download data using vnpy_datamanager if data missed
<<<<<<< HEAD
    data_manager_engine: DataManagerEngine = main_engine.add_app(DataManagerApp,database=data_recorder_engine.database_manager)
=======
    data_manager_engine: DataManagerEngine = main_engine.add_app(DataManagerApp,
                                                                 database=data_recorder_engine.database_manager)
>>>>>>> 0fd7233b
    data_manager_engine.init_engine()
    main_engine.write_log(f"Started [{data_manager_engine.__class__.__name__}]")

    # makeup missing data (download data, save bars, calculate factors, save factors)
    for i in range(3):  # allow 3 attempts to download data
        # gaps to requests
        gap_dict = data_recorder_engine.database_manager.get_gaps(end_time=datetime.datetime.now(),
<<<<<<< HEAD
                                                                  start_time=datetime.datetime(2025, 8, 5, 0, 0))
=======
                                                                  start_time=datetime.datetime(2025, 8, 25, 12, 30))
>>>>>>> 0fd7233b
        # no gap, break
        if all(len(gap) == 0 for gap in gap_dict.values()):
            break

        # have gaps, download data and fill bar gaps, insert bars into database
        gap_data_dict = data_manager_engine.download_bar_data_gaps(gap_dict)

        for overview_key, data_list in gap_data_dict.items():
            # print(f"main Processing overview key: {overview_key}, data count: {len(data_list)}")
            info = match_format_string(VTSYMBOL_OVERVIEW, overview_key)
            for d in data_list:
                bar = BarData(
                    gateway_name=gateway.gateway_name,
                    symbol=info['symbol'],
                    exchange=Exchange(info['exchange']),
                    interval=Interval(info['interval']),
                    datetime=d['datetime'],
                    volume=d['volume'],
                    open_price=d['open'],
                    high_price=d['high'],
                    low_price=d['low'],
                    close_price=d['close'],
                    quote_asset_volume=d['quote_asset_volume'],
                    number_of_trades=d['number_of_trades'],
                    taker_buy_base_asset_volume=d['taker_buy_base_asset_volume'],
                    taker_buy_quote_asset_volume=d['taker_buy_quote_asset_volume'],
                )
<<<<<<< HEAD
                gateway.on_bar_filling(bar)  # todo: change belonging to data_manager_engine

        # request bar data for factor engine
        factor_maker_engine.send_load_bar_request(type_='gap', param=gap_dict)
        # factor_maker_engine.send_load_factor_request(type_='gap', param=gap_dict)

        # load bar data into memory
        # implement it in factor maker by registering the event
=======
                # todo: improve data insertion
                gateway.on_bar_filling(bar)  # todo: change belonging to data_manager_engine
        time.sleep(3)
        # todo:
        #  1. load <window>-1 bars
        #  2. request <window> bars to calculate <window> factors
        #  3. request <missing> bars to calculate <missing> factors
        # 1. load bar data from database, currently factor memory is empty, so we need to do additional calculations
        start_dt = datetime.datetime.now()
        for overview_key, time_ranges in gap_dict.items():
            tmp = min([time_range.start for time_range in time_ranges])
            if tmp < start_dt:
                start_dt = tmp
        params = {
            "begin": start_dt - datetime.timedelta(minutes=1),  # start_dt is the start of filling gap factors
            "end": start_dt - datetime.timedelta(minutes=1),  # start_dt is the start of filling gap factors
            "interval": Interval.MINUTE,
            "vt_symbol_list": main_engine.vt_symbols,
        }
        factor_maker_engine.send_load_bar_request(type_='period', param=params)
        time.sleep(3)
        for overview_key, data_list in gap_data_dict.items():
            # print(f"main Processing overview key: {overview_key}, data count: {len(data_list)}")
            info = match_format_string(VTSYMBOL_OVERVIEW, overview_key)
            for d in data_list:
                bar = BarData(
                    gateway_name=gateway.gateway_name,
                    symbol=info['symbol'],
                    exchange=Exchange(info['exchange']),
                    interval=Interval(info['interval']),
                    datetime=d['datetime'],
                    volume=d['volume'],
                    open_price=d['open'],
                    high_price=d['high'],
                    low_price=d['low'],
                    close_price=d['close'],
                    quote_asset_volume=d['quote_asset_volume'],
                    number_of_trades=d['number_of_trades'],
                    taker_buy_base_asset_volume=d['taker_buy_base_asset_volume'],
                    taker_buy_quote_asset_volume=d['taker_buy_quote_asset_volume'],
                )
                gateway.on_bar(bar)  # todo: change belonging to data_manager_engine

        # factor_maker_engine.send_load_factor_request(type_='gap', param=gap_dict)
>>>>>>> 0fd7233b

        # filling missing factor
        # gateway.on_factor_filling(gap_dict)
        break

    # Start live data subscription
    # main_engine.connect(gateway_settings, "MIMIC")
    # main_engine.subscribe_all(gateway_name='MIMIC')


def run_parent():
    """
    Running in the parent process.
    """
    print("Starting parent process")

    # Crypto markets trade 24/7
    child_process = None

    try:
        if child_process is None:
            print("Starting child process")
            child_process = multiprocessing.Process(target=run_child)
            child_process.start()
            print("Child process started successfully")

            # Keep the parent process running
            while True:
                sleep(5)
                if not child_process.is_alive():
                    print("Child process unexpectedly exited, restarting...")
                    child_process.join()
                    child_process = multiprocessing.Process(target=run_child)
                    child_process.start()

    except KeyboardInterrupt:
        if child_process is not None:
            print("Shutting down child process")
            child_process.terminate()
            child_process.join()
            child_process = None
            print("Child process shutdown successful")

    except Exception as e:
        print(f"An error occurred: {e}")
        traceback.print_tb(e.__traceback__)
        if child_process is not None:
            child_process.terminate()
            child_process.join()
            child_process = None
            print("Child process terminated due to error")


if __name__ == '__main__':
    run_parent()
    # cleanup_temp_files(__PROJECT_SETTING_DIR__)<|MERGE_RESOLUTION|>--- conflicted
+++ resolved
@@ -8,10 +8,7 @@
 # @Description:
 import datetime
 import multiprocessing
-<<<<<<< HEAD
-=======
 import time
->>>>>>> 0fd7233b
 import traceback
 from time import sleep
 
@@ -93,12 +90,8 @@
     # main_engine.connect(gateway_settings, "MIMIC")
 
     # download data using vnpy_datamanager if data missed
-<<<<<<< HEAD
-    data_manager_engine: DataManagerEngine = main_engine.add_app(DataManagerApp,database=data_recorder_engine.database_manager)
-=======
     data_manager_engine: DataManagerEngine = main_engine.add_app(DataManagerApp,
                                                                  database=data_recorder_engine.database_manager)
->>>>>>> 0fd7233b
     data_manager_engine.init_engine()
     main_engine.write_log(f"Started [{data_manager_engine.__class__.__name__}]")
 
@@ -106,11 +99,7 @@
     for i in range(3):  # allow 3 attempts to download data
         # gaps to requests
         gap_dict = data_recorder_engine.database_manager.get_gaps(end_time=datetime.datetime.now(),
-<<<<<<< HEAD
-                                                                  start_time=datetime.datetime(2025, 8, 5, 0, 0))
-=======
                                                                   start_time=datetime.datetime(2025, 8, 25, 12, 30))
->>>>>>> 0fd7233b
         # no gap, break
         if all(len(gap) == 0 for gap in gap_dict.values()):
             break
@@ -138,16 +127,6 @@
                     taker_buy_base_asset_volume=d['taker_buy_base_asset_volume'],
                     taker_buy_quote_asset_volume=d['taker_buy_quote_asset_volume'],
                 )
-<<<<<<< HEAD
-                gateway.on_bar_filling(bar)  # todo: change belonging to data_manager_engine
-
-        # request bar data for factor engine
-        factor_maker_engine.send_load_bar_request(type_='gap', param=gap_dict)
-        # factor_maker_engine.send_load_factor_request(type_='gap', param=gap_dict)
-
-        # load bar data into memory
-        # implement it in factor maker by registering the event
-=======
                 # todo: improve data insertion
                 gateway.on_bar_filling(bar)  # todo: change belonging to data_manager_engine
         time.sleep(3)
@@ -192,7 +171,6 @@
                 gateway.on_bar(bar)  # todo: change belonging to data_manager_engine
 
         # factor_maker_engine.send_load_factor_request(type_='gap', param=gap_dict)
->>>>>>> 0fd7233b
 
         # filling missing factor
         # gateway.on_factor_filling(gap_dict)
