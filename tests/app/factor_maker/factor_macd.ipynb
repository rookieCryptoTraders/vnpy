{
 "cells": [
  {
   "cell_type": "code",
   "id": "initial_id",
   "metadata": {
    "collapsed": true,
<<<<<<< HEAD
    "jupyter": {
     "is_executing": true
=======
    "ExecuteTime": {
     "end_time": "2024-12-20T07:36:15.798766Z",
     "start_time": "2024-12-20T07:36:15.791749Z"
>>>>>>> a2e9a776
    }
   },
   "source": [
    "from typing import Optional, Union, Dict, Any\n",
    "\n",
    "import polars as pl\n",
    "\n",
    "from vnpy.app.factor_maker.template import FactorTemplate\n",
    "from vnpy.trader.constant import Interval\n",
    "from vnpy.app.factor_maker.base import FactorMode"
   ],
   "outputs": [],
<<<<<<< HEAD
   "execution_count": null
=======
   "execution_count": 15
>>>>>>> a2e9a776
  },
  {
   "metadata": {
    "ExecuteTime": {
<<<<<<< HEAD
     "end_time": "2024-12-16T15:30:17.582180Z",
     "start_time": "2024-12-16T15:30:17.579879Z"
=======
     "end_time": "2024-12-20T07:36:15.818206Z",
     "start_time": "2024-12-20T07:36:15.813058Z"
>>>>>>> a2e9a776
    }
   },
   "cell_type": "code",
   "source": [
    "class OPEN(FactorTemplate):\n",
    "    factor_name = 'open'\n",
    "    dependencies_factor = []\n",
    "    freq = Interval.MINUTE\n",
    "    factor_mode = FactorMode.Backtest\n",
    "\n",
    "    def __init__(self, setting, **kwargs):\n",
    "        \"\"\"\n",
    "        Initialize the OPEN factor with its settings.\n",
    "        \"\"\"\n",
    "        super().__init__(setting, **kwargs)\n",
    "\n",
    "    def __init_dependencies__(self):\n",
    "        \"\"\"\n",
    "        Define dependencies for the OPEN factor (none in this case).\n",
    "        \"\"\"\n",
    "        pass\n",
    "\n",
    "    def calculate(self, input_data: Optional[Union[pl.DataFrame, Dict[str, Any]]], memory: Optional[pl.DataFrame] = None, *args, **kwargs) -> Any:\n",
    "        \"\"\"\n",
    "        Return the 'open' data for Live Trading or Backtesting.\n",
    "\n",
    "        Parameters:\n",
    "            input_data (Optional[Union[pl.DataFrame, Dict[str, Any]]]): Input data containing 'open'.\n",
    "            memory (Optional[pl.DataFrame]): Unused for this factor but kept for uniformity.\n",
    "\n",
    "        Returns:\n",
    "            pl.DataFrame: Open price data.\n",
    "        \"\"\"\n",
    "        # Validate factor_mode\n",
    "        if self.factor_mode not in [FactorMode.Backtest, FactorMode.Live]:\n",
    "            raise ValueError(\"Invalid factor_mode. Must be 'Backtest' or 'Live'.\")\n",
    "\n",
    "        # Retrieve the 'open' data\n",
    "        if isinstance(input_data, dict):\n",
    "            open_data = input_data.get('open')\n",
    "        elif isinstance(input_data, pl.DataFrame):\n",
    "            open_data = input_data\n",
    "        else:\n",
    "            raise ValueError(\"Invalid input_data format. Expected pl.DataFrame or Dict[str, pl.DataFrame].\")\n",
    "\n",
    "        # Ensure the data is a Polars DataFrame\n",
    "        if not isinstance(open_data, pl.DataFrame):\n",
    "            raise ValueError(\"'open' data must be a Polars DataFrame.\")\n",
    "\n",
    "        return open_data\n",
    "    def calculate_polars(self, input_data: pl.DataFrame, *args, **kwargs) -> Any:\n",
    "        pass"
   ],
   "id": "6fe0937f115c79c1",
   "outputs": [],
   "execution_count": 16
  },
  {
   "metadata": {
    "ExecuteTime": {
<<<<<<< HEAD
     "end_time": "2024-12-16T15:30:17.587449Z",
     "start_time": "2024-12-16T15:30:17.583027Z"
=======
     "end_time": "2024-12-20T07:36:15.843575Z",
     "start_time": "2024-12-20T07:36:15.839786Z"
    }
   },
   "cell_type": "code",
   "source": [
    "class VOLUME(FactorTemplate):\n",
    "    factor_name = 'volume'\n",
    "    dependencies_factor = []\n",
    "    freq = Interval.MINUTE\n",
    "    factor_mode = FactorMode.Backtest\n",
    "\n",
    "    def __init__(self, setting, **kwargs):\n",
    "        \"\"\"\n",
    "        Initialize the VOLUME factor with its settings.\n",
    "        \"\"\"\n",
    "        super().__init__(setting, **kwargs)\n",
    "\n",
    "    def __init_dependencies__(self):\n",
    "        \"\"\"\n",
    "        Define dependencies for the VOLUME factor (none in this case).\n",
    "        \"\"\"\n",
    "        pass\n",
    "\n",
    "    def calculate(self, input_data: Optional[Union[pl.DataFrame, Dict[str, Any]]], memory: Optional[pl.DataFrame] = None, *args, **kwargs) -> Any:\n",
    "        \"\"\"\n",
    "        Return the 'volume' data for Live Trading or Backtesting.\n",
    "\n",
    "        Parameters:\n",
    "            input_data (Optional[Union[pl.DataFrame, Dict[str, Any]]]): Input data containing 'volume'.\n",
    "            memory (Optional[pl.DataFrame]): Unused for this factor but kept for uniformity.\n",
    "\n",
    "        Returns:\n",
    "            pl.DataFrame: Volume data.\n",
    "        \"\"\"\n",
    "        # Validate factor_mode\n",
    "        if self.factor_mode not in [FactorMode.Backtest, FactorMode.Live]:\n",
    "            raise ValueError(\"Invalid factor_mode. Must be 'Backtest' or 'Live'.\")\n",
    "\n",
    "        # Retrieve the 'volume' data\n",
    "        if isinstance(input_data, dict):\n",
    "            volume_data = input_data.get('volume')\n",
    "        elif isinstance(input_data, pl.DataFrame):\n",
    "            volume_data = input_data\n",
    "        else:\n",
    "            raise ValueError(\"Invalid input_data format. Expected pl.DataFrame or Dict[str, pl.DataFrame].\")\n",
    "\n",
    "        # Ensure the data is a Polars DataFrame\n",
    "        if not isinstance(volume_data, pl.DataFrame):\n",
    "            raise ValueError(\"'volume' data must be a Polars DataFrame.\")\n",
    "\n",
    "        return volume_data\n",
    "    \n",
    "    def calculate_polars(self, input_data: pl.DataFrame, *args, **kwargs) -> Any:\n",
    "        pass"
   ],
   "id": "d3d3e50fe2bd5d37",
   "outputs": [],
   "execution_count": 17
  },
  {
   "metadata": {
    "ExecuteTime": {
     "end_time": "2024-12-20T07:36:15.862498Z",
     "start_time": "2024-12-20T07:36:15.854040Z"
>>>>>>> a2e9a776
    }
   },
   "cell_type": "code",
   "source": [
    "class MA(FactorTemplate):\n",
    "    factor_name = 'ma'\n",
    "    dependencies_factor = []\n",
    "    freq = Interval.MINUTE\n",
    "    factor_mode = FactorMode.Backtest\n",
    "\n",
    "    def __init__(self, setting, window: int = None):\n",
    "        \"\"\"\n",
    "        Initialize the MA factor with its settings and rolling window size.\n",
    "        \"\"\"\n",
    "        super().__init__(setting, window=window)\n",
    "\n",
    "    def __init_dependencies__(self):\n",
<<<<<<< HEAD
    "        self.open = OPEN({})\n",
    "        setattr(self, 'dependencies_factor', [self.open])\n",
    "    \n",
    "    def calculate(self, input_data: Optional[Union[pl.DataFrame, Dict[str, pl.DataFrame]]], *args, **kwargs) -> Any:\n",
=======
    "        \"\"\"\n",
    "        Define dependencies for the MA factor.\n",
    "        \"\"\"\n",
    "        self.vwap = VWAP({}, window=20)\n",
    "        setattr(self, 'dependencies_factor', [self.vwap])\n",
    "\n",
    "    def calculate(self, input_data: Optional[Union[pl.DataFrame, Dict[str, pl.DataFrame]]], memory: Optional[pl.DataFrame] = None, *args, **kwargs) -> Any:\n",
>>>>>>> a2e9a776
    "        \"\"\"\n",
    "        Calculate the rolling mean for all columns in the input data for Live Trading or Backtesting.\n",
    "\n",
    "        Parameters:\n",
    "            input_data (Optional[Union[pl.DataFrame, Dict[str, pl.DataFrame]]]): Input data with symbols as columns.\n",
    "            memory (Optional[pl.DataFrame]): Current factor memory (used in Live Trading mode).\n",
    "\n",
    "        Returns:\n",
    "            pl.DataFrame: DataFrame with the rolling mean for each symbol.\n",
    "        \"\"\"\n",
    "        # Validate factor_mode\n",
    "        if self.factor_mode not in [FactorMode.Backtest, FactorMode.Live]:\n",
    "            raise ValueError(\"Invalid factor_mode. Must be 'Backtest' or 'Live'.\")\n",
    "\n",
    "        # Retrieve input data\n",
    "        if isinstance(input_data, dict):\n",
    "            df = input_data.get(self.open.factor_key)\n",
    "        elif isinstance(input_data, pl.DataFrame):\n",
    "            df = input_data\n",
    "        else:\n",
    "            raise ValueError(\"Invalid input_data format. Expected pl.DataFrame or Dict[str, pl.DataFrame].\")\n",
    "\n",
    "        # Ensure the input data is a Polars DataFrame\n",
    "        if not isinstance(df, pl.DataFrame):\n",
    "            raise ValueError(\"Input data must be a Polars DataFrame.\")\n",
    "\n",
    "        # Get the rolling window size\n",
    "        window = self.params.get_parameter('window')\n",
    "        if window is None:\n",
    "            raise ValueError(\"The rolling window size (window) is not set.\")\n",
    "\n",
    "        if self.factor_mode == FactorMode.Live:\n",
    "            # Live Mode: Ensure memory is provided\n",
    "            if memory is None:\n",
    "                raise ValueError(\"Memory must be provided in 'Live' mode.\")\n",
    "\n",
    "            # Get tail(window) of the input data\n",
    "            latest_data = df.tail(window)\n",
    "\n",
    "            # Drop the datetime column for calculation\n",
    "            datetime_col = latest_data[\"datetime\"].tail(1)  # Latest datetime\n",
    "            latest_data = latest_data.drop(\"datetime\")\n",
    "\n",
    "            # Calculate rolling mean for the latest row\n",
    "            rolling_means = latest_data.mean(axis=0)\n",
    "\n",
    "            # Create a new row for the memory update\n",
    "            new_row = pl.DataFrame({\n",
    "                \"datetime\": datetime_col,\n",
    "                **{col: [rolling_means[col]] for col in latest_data.columns}\n",
    "            })\n",
    "\n",
    "            # Update memory\n",
    "            memory = pl.concat([memory, new_row], how=\"vertical\")\n",
    "            return memory\n",
    "\n",
    "        elif self.factor_mode == FactorMode.Backtest:\n",
    "            # Backtesting Mode: Perform calculations on the entire dataset\n",
    "            # Preserve datetime column\n",
    "            datetime_col = None\n",
    "            if \"datetime\" in df.columns:\n",
    "                datetime_col = df[\"datetime\"]\n",
    "                df = df.drop(\"datetime\")\n",
    "\n",
    "            # Calculate rolling mean for all columns except datetime\n",
    "            columns_to_aggregate = [col for col in df.columns if col != 'datetime']\n",
    "            rolling_means = df.select([\n",
    "                pl.col(col).rolling_mean(window).alias(col) for col in columns_to_aggregate\n",
    "            ])\n",
    "\n",
    "            # Add datetime column back to the result if it exists\n",
    "            if datetime_col is not None:\n",
    "                rolling_means = rolling_means.insert_column(0, datetime_col)\n",
    "\n",
    "            return rolling_means\n",
    "        \n",
    "    def calculate_polars(self, input_data: pl.DataFrame, *args, **kwargs) -> Any:\n",
    "        pass"
   ],
   "id": "ecddbc56aa9a6dec",
   "outputs": [],
<<<<<<< HEAD
   "execution_count": 3
=======
   "execution_count": 18
>>>>>>> a2e9a776
  },
  {
   "metadata": {
    "ExecuteTime": {
<<<<<<< HEAD
     "end_time": "2024-12-16T15:30:17.593112Z",
     "start_time": "2024-12-16T15:30:17.588264Z"
=======
     "end_time": "2024-12-20T07:36:15.869449Z",
     "start_time": "2024-12-20T07:36:15.863666Z"
>>>>>>> a2e9a776
    }
   },
   "cell_type": "code",
   "source": [
    "class MACD(FactorTemplate):\n",
    "    factor_name = 'macd'\n",
    "    dependencies_factor = []\n",
    "    freq = Interval.MINUTE\n",
    "    factor_mode = FactorMode.Backtest\n",
    "\n",
    "    def __init__(self, setting, fast_period: int = None, slow_period: int = None, signal_period: int = None):\n",
    "        \"\"\"\n",
    "        Initialize the MACD factor with settings and periods.\n",
    "        \"\"\"\n",
    "        super().__init__(setting=setting, fast_period=fast_period, slow_period=slow_period, signal_period=signal_period)\n",
    "\n",
    "    def __init_dependencies__(self):\n",
    "        \"\"\"\n",
    "        Define dependencies for the MACD factor.\n",
    "        \"\"\"\n",
    "        self.ma_fast = MA({}, self.params.get_parameter('fast_period'))\n",
    "        self.ma_slow = MA({}, self.params.get_parameter('slow_period'))\n",
    "        setattr(self, 'dependencies_factor', [self.ma_fast, self.ma_slow])\n",
    "\n",
    "    def calculate(self, input_data: Optional[Dict[str, pl.DataFrame]], memory: Optional[pl.DataFrame] = None, *args, **kwargs) -> pl.DataFrame:\n",
    "        \"\"\"\n",
    "        Calculate MACD histogram for Live Trading or Backtesting.\n",
    "\n",
    "        Parameters:\n",
    "            input_data (Optional[Dict[str, pl.DataFrame]]): Input data containing pre-calculated MA fast and MA slow.\n",
    "            memory (Optional[pl.DataFrame]): Memory for Live Trading mode.\n",
    "            factor_mode (str): The mode of calculation ('Backtest' or 'Live').\n",
    "\n",
    "        Returns:\n",
    "            pl.DataFrame: Updated MACD histogram DataFrame with datetime column preserved.\n",
    "        \"\"\"\n",
    "        # Validate factor_mode\n",
    "        if self.factor_mode not in [FactorMode.Backtest, FactorMode.Live]:\n",
    "            raise ValueError(\"Invalid factor_mode. Must be 'Backtest' or 'Live'.\")\n",
    "\n",
    "        # Retrieve pre-calculated moving averages\n",
    "        ma_fast = input_data.get(self.ma_fast.factor_key)\n",
    "        ma_slow = input_data.get(self.ma_slow.factor_key)\n",
    "\n",
    "        if ma_fast is None or ma_slow is None:\n",
    "            raise ValueError(\"Missing required moving averages (ma_fast or ma_slow) in input_data.\")\n",
    "\n",
    "        # Ensure moving averages are Polars DataFrames\n",
    "        if not isinstance(ma_fast, pl.DataFrame) or not isinstance(ma_slow, pl.DataFrame):\n",
    "            raise ValueError(\"ma_fast and ma_slow must be Polars DataFrames.\")\n",
    "\n",
    "        if self.factor_mode == FactorMode.Live:\n",
    "            # Live Mode: Ensure memory is provided\n",
    "            if memory is None:\n",
    "                raise ValueError(\"Memory must be provided in 'Live' mode.\")\n",
    "\n",
    "            # Get tail(signal_period) of input data\n",
    "            ma_fast_tail = ma_fast.tail(self.params.get_parameter('signal_period'))\n",
    "            ma_slow_tail = ma_slow.tail(self.params.get_parameter('signal_period'))\n",
    "\n",
    "            # Drop datetime column for calculation\n",
    "            datetime_col = ma_fast_tail[\"datetime\"].tail(1)  # Latest datetime\n",
    "            ma_fast_tail = ma_fast_tail.drop(\"datetime\")\n",
    "            ma_slow_tail = ma_slow_tail.drop(\"datetime\")\n",
    "\n",
    "            # Calculate MACD line and signal line\n",
    "            macd_line = ma_fast_tail - ma_slow_tail\n",
    "            signal_line = macd_line.mean(axis=0)  # Use the mean of macd_line as signal line\n",
    "\n",
    "            # Calculate histogram using the last row of macd_line - signal_line\n",
    "            last_histogram = (macd_line.tail(1) - signal_line).to_dict(as_series=False)\n",
    "\n",
    "            # Append the latest histogram to memory\n",
    "            new_row = pl.DataFrame({\n",
    "                \"datetime\": datetime_col,\n",
    "                **{col: [last_histogram[col]] for col in macd_line.columns},\n",
    "            })\n",
    "            memory = pl.concat([memory, new_row], how=\"vertical\")\n",
    "            return memory\n",
    "\n",
    "        elif self.factor_mode == FactorMode.Backtest:\n",
    "            # Backtesting Mode: Perform calculations on the entire dataset\n",
    "            # Preserve datetime column\n",
    "            datetime_col = None\n",
    "            if \"datetime\" in ma_fast.columns and \"datetime\" in ma_slow.columns:\n",
    "                datetime_col = ma_fast[\"datetime\"]\n",
    "                ma_fast = ma_fast.drop(\"datetime\")\n",
    "                ma_slow = ma_slow.drop(\"datetime\")\n",
    "\n",
    "            # Calculate MACD line\n",
    "            macd_line = ma_fast - ma_slow\n",
    "\n",
    "            # Calculate Signal line using rolling mean of the MACD line\n",
    "            signal_line = macd_line.select([\n",
    "                pl.col(col).rolling_mean(self.params.get_parameter('signal_period')).alias(col)\n",
    "                for col in macd_line.columns\n",
    "            ])\n",
    "\n",
    "            # Calculate Histogram (MACD line - Signal line)\n",
    "            histogram = macd_line - signal_line\n",
    "\n",
    "            # Add datetime column back to the histogram\n",
    "            if datetime_col is not None:\n",
    "                histogram = histogram.insert_column(0, datetime_col)\n",
    "\n",
    "            return histogram\n",
    "        \n",
    "    def calculate_polars(self, input_data: pl.DataFrame, *args, **kwargs) -> Any:\n",
    "        pass"
   ],
   "id": "9a8ff0007dc06702",
   "outputs": [],
<<<<<<< HEAD
   "execution_count": 4
=======
   "execution_count": 19
  },
  {
   "metadata": {
    "ExecuteTime": {
     "end_time": "2024-12-20T07:36:15.876783Z",
     "start_time": "2024-12-20T07:36:15.870305Z"
    }
   },
   "cell_type": "code",
   "source": [
    "class VWAP(FactorTemplate):\n",
    "    factor_name = 'vwap'\n",
    "    dependencies_factor = []\n",
    "    freq = Interval.MINUTE\n",
    "    factor_mode = FactorMode.Backtest\n",
    "\n",
    "    def __init__(self, setting, window: int = None):\n",
    "        \"\"\"\n",
    "        Initialize VWAP with its settings and rolling window size.\n",
    "        \"\"\"\n",
    "        super().__init__(setting, window=window)\n",
    "\n",
    "    def __init_dependencies__(self):\n",
    "        \"\"\"\n",
    "        Define dependencies for the VWAP factor.\n",
    "        \"\"\"\n",
    "        self.open = OPEN({})\n",
    "        self.volume = VOLUME({})\n",
    "        setattr(self, 'dependencies_factor', [self.open, self.volume])\n",
    "\n",
    "    def calculate(self, input_data: Dict[str, Any], memory: Optional[pl.DataFrame] = None, *args, **kwargs) -> pl.DataFrame:\n",
    "        \"\"\"\n",
    "        Calculate the rolling VWAP (Volume Weighted Average Price) for Live Trading or Backtesting.\n",
    "\n",
    "        Parameters:\n",
    "            input_data (Dict[str, Any]): Input bar_data with keys for 'open' and 'volume' from dependent factors.\n",
    "            memory (Optional[pl.DataFrame]): Current factor memory (used in Live Trading mode).\n",
    "\n",
    "        Returns:\n",
    "            pl.DataFrame: Updated VWAP DataFrame.\n",
    "        \"\"\"\n",
    "        # Validate factor_mode\n",
    "        if self.factor_mode not in [FactorMode.Backtest, FactorMode.Live]:\n",
    "            raise ValueError(\"Invalid factor_mode. Must be 'Backtest' or 'Live'.\")\n",
    "\n",
    "        # Retrieve open and volume data\n",
    "        open_prices = input_data.get(self.open.factor_key)\n",
    "        volumes = input_data.get(self.volume.factor_key)\n",
    "\n",
    "        # Ensure both are Polars DataFrames\n",
    "        if not isinstance(open_prices, pl.DataFrame) or not isinstance(volumes, pl.DataFrame):\n",
    "            raise ValueError(\"Both open and volume bar_data must be Polars DataFrames.\")\n",
    "\n",
    "        # Check for rolling window\n",
    "        window = self.params.get_parameter('window')\n",
    "        if window is None:\n",
    "            raise ValueError(\"The rolling window size (window) is not set.\")\n",
    "\n",
    "        if self.factor_mode == FactorMode.Live:\n",
    "            # Live Mode: Ensure memory is provided\n",
    "            if memory is None:\n",
    "                raise ValueError(\"Memory must be provided in 'Live' mode.\")\n",
    "\n",
    "            # Get tail(window) of the input data\n",
    "            open_tail = open_prices.tail(window)\n",
    "            volume_tail = volumes.tail(window)\n",
    "\n",
    "            # Drop the datetime column for calculation\n",
    "            datetime_col = open_tail[\"datetime\"].tail(1)  # Latest datetime\n",
    "            open_tail = open_tail.drop(\"datetime\")\n",
    "            volume_tail = volume_tail.drop(\"datetime\")\n",
    "\n",
    "            # Calculate VWAP for the latest row\n",
    "            weighted_prices = open_tail * volume_tail\n",
    "            sum_weighted = weighted_prices.sum(axis=0)\n",
    "            sum_volume = volume_tail.sum(axis=0)\n",
    "            latest_vwap = sum_weighted / sum_volume\n",
    "\n",
    "            # Append the latest VWAP to memory\n",
    "            new_row = pl.DataFrame({\n",
    "                \"datetime\": datetime_col,\n",
    "                **{col: [latest_vwap[col]] for col in latest_vwap.columns}\n",
    "            })\n",
    "            memory = pl.concat([memory, new_row], how=\"vertical\")\n",
    "            return memory\n",
    "\n",
    "        elif self.factor_mode == FactorMode.Backtest:\n",
    "            # Backtesting Mode: Perform calculations on the entire dataset\n",
    "            # Preserve the datetime column\n",
    "            datetime_col = None\n",
    "            if \"datetime\" in open_prices.columns and \"datetime\" in volumes.columns:\n",
    "                datetime_col = open_prices[\"datetime\"]\n",
    "                open_prices = open_prices.drop(\"datetime\")\n",
    "                volumes = volumes.drop(\"datetime\")\n",
    "\n",
    "            # Calculate VWAP: rolling sum(open * volume) / rolling sum(volume)\n",
    "            weighted_prices = open_prices * volumes\n",
    "            rolling_sum_weighted = weighted_prices.select([\n",
    "                pl.col(col).rolling_sum(window).alias(col) for col in weighted_prices.columns\n",
    "            ])\n",
    "            rolling_sum_volume = volumes.select([\n",
    "                pl.col(col).rolling_sum(window).alias(col) for col in volumes.columns\n",
    "            ])\n",
    "            vwap = rolling_sum_weighted / rolling_sum_volume\n",
    "\n",
    "            # Add the datetime column back to the result if it exists\n",
    "            if datetime_col is not None:\n",
    "                vwap = vwap.insert_column(0, datetime_col)\n",
    "\n",
    "            return vwap\n",
    "\n",
    "    def calculate_polars(self, input_data: pl.DataFrame, *args, **kwargs) -> Any:\n",
    "        \"\"\"\n",
    "        Polars-based calculation for VWAP. To be implemented if specific optimizations are needed.\n",
    "        \"\"\"\n",
    "        pass\n",
    "        "
   ],
   "id": "4df959ddb49b9bfc",
   "outputs": [],
   "execution_count": 20
>>>>>>> a2e9a776
  },
  {
   "metadata": {
    "ExecuteTime": {
<<<<<<< HEAD
     "end_time": "2024-12-16T15:30:17.601305Z",
     "start_time": "2024-12-16T15:30:17.594658Z"
=======
     "end_time": "2024-12-20T07:36:15.880061Z",
     "start_time": "2024-12-20T07:36:15.877868Z"
>>>>>>> a2e9a776
    }
   },
   "cell_type": "code",
   "source": "macd = MACD({}, fast_period=5, slow_period=20, signal_period=5)",
   "id": "edf5e416a7e947e7",
   "outputs": [
    {
     "name": "stdout",
     "output_type": "stream",
     "text": [
      "Created property for parameter: fast_period\n",
      "Parameter fast_period is set: 5\n",
      "Created property for parameter: slow_period\n",
      "Parameter slow_period is set: 20\n",
      "Created property for parameter: signal_period\n",
      "Parameter signal_period is set: 5\n",
      "Created property for parameter: window\n",
      "Parameter window is set: 5\n",
      "window is a property\n",
      "  - Getter is defined\n",
      "  - Setter is defined\n",
      "Parameter window is set: 20\n"
     ]
    }
   ],
<<<<<<< HEAD
   "execution_count": 5
=======
   "execution_count": 21
  },
  {
   "metadata": {
    "ExecuteTime": {
     "end_time": "2024-12-20T07:36:15.883514Z",
     "start_time": "2024-12-20T07:36:15.881146Z"
    }
   },
   "cell_type": "code",
   "source": [
    "setting = macd.to_dict()\n",
    "#macd_test = MACD(setting)\n",
    "#getattr(macd_test, 'slow_period')"
   ],
   "id": "3264a8f4bee90430",
   "outputs": [],
   "execution_count": 22
  },
  {
   "metadata": {
    "ExecuteTime": {
     "end_time": "2024-12-20T07:36:15.899341Z",
     "start_time": "2024-12-20T07:36:15.894505Z"
    }
   },
   "cell_type": "code",
   "source": "setting",
   "id": "cd24cfdb3ec9b692",
   "outputs": [
    {
     "data": {
      "text/plain": [
       "{'macd@fast_period_5-slow_period_20-signal_period_5': {'class_name': 'MACD',\n",
       "  'freq': '1m',\n",
       "  'params': {'fast_period': 5, 'slow_period': 20, 'signal_period': 5},\n",
       "  'dependencies_factor': [{'ma@window_5': {'class_name': 'MA',\n",
       "     'freq': '1m',\n",
       "     'params': {'window': 5},\n",
       "     'dependencies_factor': [{'vwap@window_20': {'class_name': 'VWAP',\n",
       "        'freq': '1m',\n",
       "        'params': {'window': 20},\n",
       "        'dependencies_factor': [{'open@noparams': {'class_name': 'OPEN',\n",
       "           'freq': '1m',\n",
       "           'params': {},\n",
       "           'dependencies_factor': [],\n",
       "           'dependencies_freq': [],\n",
       "           'dependencies_symbol': [],\n",
       "           'dependencies_exchange': []}},\n",
       "         {'volume@noparams': {'class_name': 'VOLUME',\n",
       "           'freq': '1m',\n",
       "           'params': {},\n",
       "           'dependencies_factor': [],\n",
       "           'dependencies_freq': [],\n",
       "           'dependencies_symbol': [],\n",
       "           'dependencies_exchange': []}}],\n",
       "        'dependencies_freq': [],\n",
       "        'dependencies_symbol': [],\n",
       "        'dependencies_exchange': []}}],\n",
       "     'dependencies_freq': [],\n",
       "     'dependencies_symbol': [],\n",
       "     'dependencies_exchange': []}},\n",
       "   {'ma@window_20': {'class_name': 'MA',\n",
       "     'freq': '1m',\n",
       "     'params': {'window': 20},\n",
       "     'dependencies_factor': [{'vwap@window_20': {'class_name': 'VWAP',\n",
       "        'freq': '1m',\n",
       "        'params': {'window': 20},\n",
       "        'dependencies_factor': [{'open@noparams': {'class_name': 'OPEN',\n",
       "           'freq': '1m',\n",
       "           'params': {},\n",
       "           'dependencies_factor': [],\n",
       "           'dependencies_freq': [],\n",
       "           'dependencies_symbol': [],\n",
       "           'dependencies_exchange': []}},\n",
       "         {'volume@noparams': {'class_name': 'VOLUME',\n",
       "           'freq': '1m',\n",
       "           'params': {},\n",
       "           'dependencies_factor': [],\n",
       "           'dependencies_freq': [],\n",
       "           'dependencies_symbol': [],\n",
       "           'dependencies_exchange': []}}],\n",
       "        'dependencies_freq': [],\n",
       "        'dependencies_symbol': [],\n",
       "        'dependencies_exchange': []}}],\n",
       "     'dependencies_freq': [],\n",
       "     'dependencies_symbol': [],\n",
       "     'dependencies_exchange': []}}],\n",
       "  'dependencies_freq': [],\n",
       "  'dependencies_symbol': [],\n",
       "  'dependencies_exchange': []}}"
      ]
     },
     "execution_count": 23,
     "metadata": {},
     "output_type": "execute_result"
    }
   ],
   "execution_count": 23
  },
  {
   "metadata": {
    "ExecuteTime": {
     "end_time": "2024-12-20T07:36:15.902214Z",
     "start_time": "2024-12-20T07:36:15.900454Z"
    }
   },
   "cell_type": "code",
   "source": "#macd_test.fast_period",
   "id": "5862c53b19caeb5c",
   "outputs": [],
   "execution_count": 24
>>>>>>> a2e9a776
  },
  {
   "metadata": {
    "ExecuteTime": {
<<<<<<< HEAD
     "end_time": "2024-12-16T15:30:17.608451Z",
     "start_time": "2024-12-16T15:30:17.601951Z"
=======
     "end_time": "2024-12-20T07:36:15.940282Z",
     "start_time": "2024-12-20T07:36:15.908527Z"
>>>>>>> a2e9a776
    }
   },
   "cell_type": "code",
   "source": [
    "import numpy as np\n",
    "import polars as pl\n",
    "import pandas as pd\n",
    "\n",
    "# Step 1: Generate Open Data (Simulated Price Data)\n",
    "date_range = pd.date_range(\"2024-01-01\", periods=200, freq=\"1min\")\n",
    "raw_data = {\n",
    "    \"open\": pl.DataFrame({\n",
    "        \"datetime\": date_range,\n",
    "        \"AAPL\": np.random.uniform(150, 155, size=200),\n",
    "        \"MSFT\": np.random.uniform(300, 305, size=200),\n",
    "        \"GOOG\": np.random.uniform(2800, 2810, size=200),\n",
    "    }),\n",
    "    \"high\": pl.DataFrame({\n",
    "        \"datetime\": date_range,\n",
    "        \"AAPL\": np.random.uniform(155, 160, size=200),\n",
    "        \"MSFT\": np.random.uniform(305, 310, size=200),\n",
    "        \"GOOG\": np.random.uniform(2810, 2820, size=200),\n",
    "    }),\n",
    "    \"low\": pl.DataFrame({\n",
    "        \"datetime\": date_range,\n",
    "        \"AAPL\": np.random.uniform(145, 150, size=200),\n",
    "        \"MSFT\": np.random.uniform(295, 300, size=200),\n",
    "        \"GOOG\": np.random.uniform(2790, 2800, size=200),\n",
    "    }),\n",
    "    \"close\": pl.DataFrame({\n",
    "        \"datetime\": date_range,\n",
    "        \"AAPL\": np.random.uniform(150, 155, size=200),\n",
    "        \"MSFT\": np.random.uniform(300, 305, size=200),\n",
    "        \"GOOG\": np.random.uniform(2800, 2810, size=200),\n",
    "    }),\n",
    "    \"volume\": pl.DataFrame({\n",
    "        \"datetime\": date_range,\n",
    "        \"AAPL\": np.random.randint(1000, 2000, size=200),\n",
    "        \"MSFT\": np.random.randint(1000, 2000, size=200),\n",
    "        \"GOOG\": np.random.randint(1000, 2000, size=200),\n",
    "    }),\n",
    "}"
   ],
   "id": "dc5a131f843ac845",
   "outputs": [],
<<<<<<< HEAD
   "execution_count": 6
=======
   "execution_count": 25
>>>>>>> a2e9a776
  },
  {
   "metadata": {},
   "cell_type": "raw",
   "source": [
    "from vnpy.app.factor_maker.backtesting import resample_bar_polars\n",
    "\n",
    "resample_bar_polars(raw_data, '3m')"
   ],
   "id": "24f821dbf1163b62"
  },
  {
   "metadata": {
    "ExecuteTime": {
<<<<<<< HEAD
     "end_time": "2024-12-16T15:30:17.852225Z",
     "start_time": "2024-12-16T15:30:17.609241Z"
=======
     "end_time": "2024-12-20T07:36:16.349569Z",
     "start_time": "2024-12-20T07:36:15.954712Z"
>>>>>>> a2e9a776
    }
   },
   "cell_type": "code",
   "source": [
    "from vnpy.app.factor_maker.backtesting import FactorBacktester\n",
    "from vnpy.app.factor_maker.optimizer import FactorOptimizer\n",
    "bt = FactorBacktester(data=raw_data)\n",
    "opt = FactorOptimizer(backtester=bt, data=raw_data)"
   ],
   "id": "ed1c95d9a24c97db",
   "outputs": [],
<<<<<<< HEAD
   "execution_count": 7
=======
   "execution_count": 26
>>>>>>> a2e9a776
  },
  {
   "metadata": {
    "ExecuteTime": {
<<<<<<< HEAD
     "end_time": "2024-12-16T15:30:17.972893Z",
     "start_time": "2024-12-16T15:30:17.852857Z"
=======
     "end_time": "2024-12-20T07:36:16.500323Z",
     "start_time": "2024-12-20T07:36:16.350527Z"
>>>>>>> a2e9a776
    }
   },
   "cell_type": "code",
   "source": "opt.add_factor(macd)",
   "id": "5ad0fbbe62859bf2",
   "outputs": [],
<<<<<<< HEAD
   "execution_count": 8
=======
   "execution_count": 27
  },
  {
   "metadata": {
    "ExecuteTime": {
     "end_time": "2024-12-20T07:36:16.503320Z",
     "start_time": "2024-12-20T07:36:16.500931Z"
    }
   },
   "cell_type": "code",
   "source": "opt.tasks",
   "id": "ae5f2238a60065f2",
   "outputs": [
    {
     "data": {
      "text/plain": [
       "{'open@noparams': Delayed('calculate-1bbe1e3e-519e-46fe-b43d-bfe82cac745c'),\n",
       " 'volume@noparams': Delayed('calculate-4b4a08f2-7f98-4e67-849d-288992c0ac87'),\n",
       " 'vwap@window_20': Delayed('calculate-504b3d82-aff8-42f0-af2d-7be8cdd0b32c'),\n",
       " 'ma@window_5': Delayed('calculate-cca6eb42-56a2-4d8e-b501-5433d9892ccd'),\n",
       " 'ma@window_20': Delayed('calculate-0dac2701-d3d3-436a-94cd-b28c847fde8c')}"
      ]
     },
     "execution_count": 28,
     "metadata": {},
     "output_type": "execute_result"
    }
   ],
   "execution_count": 28
>>>>>>> a2e9a776
  },
  {
   "metadata": {
    "ExecuteTime": {
<<<<<<< HEAD
     "end_time": "2024-12-16T15:30:17.978353Z",
     "start_time": "2024-12-16T15:30:17.973715Z"
=======
     "end_time": "2024-12-20T07:36:16.510502Z",
     "start_time": "2024-12-20T07:36:16.504442Z"
>>>>>>> a2e9a776
    }
   },
   "cell_type": "code",
   "source": "opt.factor_data",
   "id": "764b05c1d58600e0",
   "outputs": [
    {
     "data": {
      "text/plain": [
       "{'open@noparams': shape: (200, 4)\n",
       " ┌─────────────────────┬────────────┬────────────┬─────────────┐\n",
       " │ datetime            ┆ AAPL       ┆ MSFT       ┆ GOOG        │\n",
       " │ ---                 ┆ ---        ┆ ---        ┆ ---         │\n",
       " │ datetime[ns]        ┆ f64        ┆ f64        ┆ f64         │\n",
       " ╞═════════════════════╪════════════╪════════════╪═════════════╡\n",
<<<<<<< HEAD
       " │ 2024-01-01 00:00:00 ┆ 150.538204 ┆ 303.552723 ┆ 2806.504509 │\n",
       " │ 2024-01-01 00:01:00 ┆ 152.142576 ┆ 301.82936  ┆ 2802.370759 │\n",
       " │ 2024-01-01 00:02:00 ┆ 151.402797 ┆ 301.626982 ┆ 2802.486362 │\n",
       " │ 2024-01-01 00:03:00 ┆ 153.913028 ┆ 300.08127  ┆ 2804.17543  │\n",
       " │ 2024-01-01 00:04:00 ┆ 153.765339 ┆ 303.506308 ┆ 2802.840217 │\n",
       " │ …                   ┆ …          ┆ …          ┆ …           │\n",
       " │ 2024-01-01 03:15:00 ┆ 151.934677 ┆ 302.45119  ┆ 2808.940514 │\n",
       " │ 2024-01-01 03:16:00 ┆ 151.846658 ┆ 301.295687 ┆ 2807.810078 │\n",
       " │ 2024-01-01 03:17:00 ┆ 154.744704 ┆ 303.800958 ┆ 2807.547788 │\n",
       " │ 2024-01-01 03:18:00 ┆ 152.590906 ┆ 303.552692 ┆ 2804.417904 │\n",
       " │ 2024-01-01 03:19:00 ┆ 152.404898 ┆ 302.770069 ┆ 2802.717989 │\n",
=======
       " │ 2024-01-01 00:00:00 ┆ 150.045096 ┆ 302.778221 ┆ 2808.566704 │\n",
       " │ 2024-01-01 00:01:00 ┆ 154.499356 ┆ 304.088641 ┆ 2802.230168 │\n",
       " │ 2024-01-01 00:02:00 ┆ 153.250653 ┆ 301.850176 ┆ 2802.466011 │\n",
       " │ 2024-01-01 00:03:00 ┆ 150.875309 ┆ 300.502602 ┆ 2800.897657 │\n",
       " │ 2024-01-01 00:04:00 ┆ 152.39476  ┆ 300.933997 ┆ 2809.070205 │\n",
       " │ …                   ┆ …          ┆ …          ┆ …           │\n",
       " │ 2024-01-01 03:15:00 ┆ 150.936156 ┆ 303.806125 ┆ 2805.528247 │\n",
       " │ 2024-01-01 03:16:00 ┆ 152.246672 ┆ 301.368555 ┆ 2808.68198  │\n",
       " │ 2024-01-01 03:17:00 ┆ 151.332245 ┆ 301.935337 ┆ 2803.996088 │\n",
       " │ 2024-01-01 03:18:00 ┆ 152.307559 ┆ 304.812456 ┆ 2802.078568 │\n",
       " │ 2024-01-01 03:19:00 ┆ 151.747587 ┆ 300.605648 ┆ 2807.874655 │\n",
       " └─────────────────────┴────────────┴────────────┴─────────────┘,\n",
       " 'volume@noparams': shape: (200, 4)\n",
       " ┌─────────────────────┬──────┬──────┬──────┐\n",
       " │ datetime            ┆ AAPL ┆ MSFT ┆ GOOG │\n",
       " │ ---                 ┆ ---  ┆ ---  ┆ ---  │\n",
       " │ datetime[ns]        ┆ i64  ┆ i64  ┆ i64  │\n",
       " ╞═════════════════════╪══════╪══════╪══════╡\n",
       " │ 2024-01-01 00:00:00 ┆ 1401 ┆ 1498 ┆ 1380 │\n",
       " │ 2024-01-01 00:01:00 ┆ 1734 ┆ 1596 ┆ 1157 │\n",
       " │ 2024-01-01 00:02:00 ┆ 1962 ┆ 1966 ┆ 1429 │\n",
       " │ 2024-01-01 00:03:00 ┆ 1877 ┆ 1854 ┆ 1962 │\n",
       " │ 2024-01-01 00:04:00 ┆ 1819 ┆ 1054 ┆ 1714 │\n",
       " │ …                   ┆ …    ┆ …    ┆ …    │\n",
       " │ 2024-01-01 03:15:00 ┆ 1255 ┆ 1993 ┆ 1564 │\n",
       " │ 2024-01-01 03:16:00 ┆ 1801 ┆ 1767 ┆ 1815 │\n",
       " │ 2024-01-01 03:17:00 ┆ 1796 ┆ 1660 ┆ 1055 │\n",
       " │ 2024-01-01 03:18:00 ┆ 1139 ┆ 1738 ┆ 1764 │\n",
       " │ 2024-01-01 03:19:00 ┆ 1662 ┆ 1032 ┆ 1693 │\n",
       " └─────────────────────┴──────┴──────┴──────┘,\n",
       " 'vwap@window_20': shape: (200, 4)\n",
       " ┌─────────────────────┬────────────┬────────────┬─────────────┐\n",
       " │ datetime            ┆ AAPL       ┆ MSFT       ┆ GOOG        │\n",
       " │ ---                 ┆ ---        ┆ ---        ┆ ---         │\n",
       " │ datetime[ns]        ┆ f64        ┆ f64        ┆ f64         │\n",
       " ╞═════════════════════╪════════════╪════════════╪═════════════╡\n",
       " │ 2024-01-01 00:00:00 ┆ null       ┆ null       ┆ null        │\n",
       " │ 2024-01-01 00:01:00 ┆ null       ┆ null       ┆ null        │\n",
       " │ 2024-01-01 00:02:00 ┆ null       ┆ null       ┆ null        │\n",
       " │ 2024-01-01 00:03:00 ┆ null       ┆ null       ┆ null        │\n",
       " │ 2024-01-01 00:04:00 ┆ null       ┆ null       ┆ null        │\n",
       " │ …                   ┆ …          ┆ …          ┆ …           │\n",
       " │ 2024-01-01 03:15:00 ┆ 152.555818 ┆ 302.427644 ┆ 2805.159899 │\n",
       " │ 2024-01-01 03:16:00 ┆ 152.481799 ┆ 302.380028 ┆ 2805.311097 │\n",
       " │ 2024-01-01 03:17:00 ┆ 152.442535 ┆ 302.304197 ┆ 2805.371382 │\n",
       " │ 2024-01-01 03:18:00 ┆ 152.507024 ┆ 302.542157 ┆ 2804.996777 │\n",
       " │ 2024-01-01 03:19:00 ┆ 152.446804 ┆ 302.357404 ┆ 2805.291239 │\n",
>>>>>>> a2e9a776
       " └─────────────────────┴────────────┴────────────┴─────────────┘,\n",
       " 'ma@window_5': shape: (200, 4)\n",
       " ┌─────────────────────┬────────────┬────────────┬─────────────┐\n",
       " │ datetime            ┆ AAPL       ┆ MSFT       ┆ GOOG        │\n",
       " │ ---                 ┆ ---        ┆ ---        ┆ ---         │\n",
       " │ datetime[ns]        ┆ f64        ┆ f64        ┆ f64         │\n",
       " ╞═════════════════════╪════════════╪════════════╪═════════════╡\n",
       " │ 2024-01-01 00:00:00 ┆ null       ┆ null       ┆ null        │\n",
       " │ 2024-01-01 00:01:00 ┆ null       ┆ null       ┆ null        │\n",
       " │ 2024-01-01 00:02:00 ┆ null       ┆ null       ┆ null        │\n",
       " │ 2024-01-01 00:03:00 ┆ null       ┆ null       ┆ null        │\n",
       " │ 2024-01-01 00:04:00 ┆ 152.352389 ┆ 302.119329 ┆ 2803.675455 │\n",
       " │ …                   ┆ …          ┆ …          ┆ …           │\n",
<<<<<<< HEAD
       " │ 2024-01-01 03:15:00 ┆ 152.679457 ┆ 302.616732 ┆ 2807.27852  │\n",
       " │ 2024-01-01 03:16:00 ┆ 152.590145 ┆ 302.219027 ┆ 2807.210204 │\n",
       " │ 2024-01-01 03:17:00 ┆ 152.591452 ┆ 302.450555 ┆ 2807.283785 │\n",
       " │ 2024-01-01 03:18:00 ┆ 152.422361 ┆ 302.400619 ┆ 2806.522579 │\n",
       " │ 2024-01-01 03:19:00 ┆ 152.704369 ┆ 302.774119 ┆ 2806.286855 │\n",
=======
       " │ 2024-01-01 03:15:00 ┆ 152.730222 ┆ 302.313721 ┆ 2805.05544  │\n",
       " │ 2024-01-01 03:16:00 ┆ 152.641042 ┆ 302.35743  ┆ 2805.069403 │\n",
       " │ 2024-01-01 03:17:00 ┆ 152.571628 ┆ 302.368287 ┆ 2805.151072 │\n",
       " │ 2024-01-01 03:18:00 ┆ 152.533882 ┆ 302.396395 ┆ 2805.174972 │\n",
       " │ 2024-01-01 03:19:00 ┆ 152.486796 ┆ 302.402286 ┆ 2805.226079 │\n",
>>>>>>> a2e9a776
       " └─────────────────────┴────────────┴────────────┴─────────────┘,\n",
       " 'ma@window_20': shape: (200, 4)\n",
       " ┌─────────────────────┬────────────┬────────────┬─────────────┐\n",
       " │ datetime            ┆ AAPL       ┆ MSFT       ┆ GOOG        │\n",
       " │ ---                 ┆ ---        ┆ ---        ┆ ---         │\n",
       " │ datetime[ns]        ┆ f64        ┆ f64        ┆ f64         │\n",
       " ╞═════════════════════╪════════════╪════════════╪═════════════╡\n",
       " │ 2024-01-01 00:00:00 ┆ null       ┆ null       ┆ null        │\n",
       " │ 2024-01-01 00:01:00 ┆ null       ┆ null       ┆ null        │\n",
       " │ 2024-01-01 00:02:00 ┆ null       ┆ null       ┆ null        │\n",
       " │ 2024-01-01 00:03:00 ┆ null       ┆ null       ┆ null        │\n",
       " │ 2024-01-01 00:04:00 ┆ null       ┆ null       ┆ null        │\n",
       " │ …                   ┆ …          ┆ …          ┆ …           │\n",
<<<<<<< HEAD
       " │ 2024-01-01 03:15:00 ┆ 152.955171 ┆ 302.362769 ┆ 2805.520903 │\n",
       " │ 2024-01-01 03:16:00 ┆ 152.848842 ┆ 302.327127 ┆ 2805.728727 │\n",
       " │ 2024-01-01 03:17:00 ┆ 152.851356 ┆ 302.410777 ┆ 2805.758627 │\n",
       " │ 2024-01-01 03:18:00 ┆ 152.88887  ┆ 302.468705 ┆ 2805.760697 │\n",
       " │ 2024-01-01 03:19:00 ┆ 152.881585 ┆ 302.567997 ┆ 2805.842118 │\n",
       " └─────────────────────┴────────────┴────────────┴─────────────┘}"
      ]
     },
     "execution_count": 9,
=======
       " │ 2024-01-01 03:15:00 ┆ 152.724269 ┆ 302.20471  ┆ 2804.740105 │\n",
       " │ 2024-01-01 03:16:00 ┆ 152.714839 ┆ 302.209282 ┆ 2804.788391 │\n",
       " │ 2024-01-01 03:17:00 ┆ 152.699389 ┆ 302.212627 ┆ 2804.840569 │\n",
       " │ 2024-01-01 03:18:00 ┆ 152.686232 ┆ 302.23864  ┆ 2804.856373 │\n",
       " │ 2024-01-01 03:19:00 ┆ 152.675016 ┆ 302.248013 ┆ 2804.90304  │\n",
       " └─────────────────────┴────────────┴────────────┴─────────────┘}"
      ]
     },
     "execution_count": 29,
>>>>>>> a2e9a776
     "metadata": {},
     "output_type": "execute_result"
    }
   ],
<<<<<<< HEAD
   "execution_count": 9
  },
  {
   "metadata": {
    "ExecuteTime": {
     "end_time": "2024-12-16T15:30:17.980629Z",
     "start_time": "2024-12-16T15:30:17.979058Z"
    }
   },
   "cell_type": "code",
   "source": "",
   "id": "d431cfc3bc9d00b9",
   "outputs": [],
   "execution_count": 9
=======
   "execution_count": 29
>>>>>>> a2e9a776
  }
 ],
 "metadata": {
  "kernelspec": {
   "display_name": "Python 3",
   "language": "python",
   "name": "python3"
  },
  "language_info": {
   "codemirror_mode": {
    "name": "ipython",
    "version": 2
   },
   "file_extension": ".py",
   "mimetype": "text/x-python",
   "name": "python",
   "nbconvert_exporter": "python",
   "pygments_lexer": "ipython2",
   "version": "2.7.6"
  }
 },
 "nbformat": 4,
 "nbformat_minor": 5
}<|MERGE_RESOLUTION|>--- conflicted
+++ resolved
@@ -5,14 +5,9 @@
    "id": "initial_id",
    "metadata": {
     "collapsed": true,
-<<<<<<< HEAD
-    "jupyter": {
-     "is_executing": true
-=======
     "ExecuteTime": {
      "end_time": "2024-12-20T07:36:15.798766Z",
      "start_time": "2024-12-20T07:36:15.791749Z"
->>>>>>> a2e9a776
     }
    },
    "source": [
@@ -25,22 +20,13 @@
     "from vnpy.app.factor_maker.base import FactorMode"
    ],
    "outputs": [],
-<<<<<<< HEAD
-   "execution_count": null
-=======
    "execution_count": 15
->>>>>>> a2e9a776
-  },
-  {
-   "metadata": {
-    "ExecuteTime": {
-<<<<<<< HEAD
-     "end_time": "2024-12-16T15:30:17.582180Z",
-     "start_time": "2024-12-16T15:30:17.579879Z"
-=======
+  },
+  {
+   "metadata": {
+    "ExecuteTime": {
      "end_time": "2024-12-20T07:36:15.818206Z",
      "start_time": "2024-12-20T07:36:15.813058Z"
->>>>>>> a2e9a776
     }
    },
    "cell_type": "code",
@@ -101,10 +87,6 @@
   {
    "metadata": {
     "ExecuteTime": {
-<<<<<<< HEAD
-     "end_time": "2024-12-16T15:30:17.587449Z",
-     "start_time": "2024-12-16T15:30:17.583027Z"
-=======
      "end_time": "2024-12-20T07:36:15.843575Z",
      "start_time": "2024-12-20T07:36:15.839786Z"
     }
@@ -170,7 +152,6 @@
     "ExecuteTime": {
      "end_time": "2024-12-20T07:36:15.862498Z",
      "start_time": "2024-12-20T07:36:15.854040Z"
->>>>>>> a2e9a776
     }
    },
    "cell_type": "code",
@@ -188,12 +169,6 @@
     "        super().__init__(setting, window=window)\n",
     "\n",
     "    def __init_dependencies__(self):\n",
-<<<<<<< HEAD
-    "        self.open = OPEN({})\n",
-    "        setattr(self, 'dependencies_factor', [self.open])\n",
-    "    \n",
-    "    def calculate(self, input_data: Optional[Union[pl.DataFrame, Dict[str, pl.DataFrame]]], *args, **kwargs) -> Any:\n",
-=======
     "        \"\"\"\n",
     "        Define dependencies for the MA factor.\n",
     "        \"\"\"\n",
@@ -201,7 +176,6 @@
     "        setattr(self, 'dependencies_factor', [self.vwap])\n",
     "\n",
     "    def calculate(self, input_data: Optional[Union[pl.DataFrame, Dict[str, pl.DataFrame]]], memory: Optional[pl.DataFrame] = None, *args, **kwargs) -> Any:\n",
->>>>>>> a2e9a776
     "        \"\"\"\n",
     "        Calculate the rolling mean for all columns in the input data for Live Trading or Backtesting.\n",
     "\n",
@@ -218,7 +192,7 @@
     "\n",
     "        # Retrieve input data\n",
     "        if isinstance(input_data, dict):\n",
-    "            df = input_data.get(self.open.factor_key)\n",
+    "            df = input_data.get(self.vwap.factor_key)\n",
     "        elif isinstance(input_data, pl.DataFrame):\n",
     "            df = input_data\n",
     "        else:\n",
@@ -283,22 +257,13 @@
    ],
    "id": "ecddbc56aa9a6dec",
    "outputs": [],
-<<<<<<< HEAD
-   "execution_count": 3
-=======
    "execution_count": 18
->>>>>>> a2e9a776
-  },
-  {
-   "metadata": {
-    "ExecuteTime": {
-<<<<<<< HEAD
-     "end_time": "2024-12-16T15:30:17.593112Z",
-     "start_time": "2024-12-16T15:30:17.588264Z"
-=======
+  },
+  {
+   "metadata": {
+    "ExecuteTime": {
      "end_time": "2024-12-20T07:36:15.869449Z",
      "start_time": "2024-12-20T07:36:15.863666Z"
->>>>>>> a2e9a776
     }
    },
    "cell_type": "code",
@@ -411,9 +376,6 @@
    ],
    "id": "9a8ff0007dc06702",
    "outputs": [],
-<<<<<<< HEAD
-   "execution_count": 4
-=======
    "execution_count": 19
   },
   {
@@ -536,18 +498,12 @@
    "id": "4df959ddb49b9bfc",
    "outputs": [],
    "execution_count": 20
->>>>>>> a2e9a776
-  },
-  {
-   "metadata": {
-    "ExecuteTime": {
-<<<<<<< HEAD
-     "end_time": "2024-12-16T15:30:17.601305Z",
-     "start_time": "2024-12-16T15:30:17.594658Z"
-=======
+  },
+  {
+   "metadata": {
+    "ExecuteTime": {
      "end_time": "2024-12-20T07:36:15.880061Z",
      "start_time": "2024-12-20T07:36:15.877868Z"
->>>>>>> a2e9a776
     }
    },
    "cell_type": "code",
@@ -566,6 +522,12 @@
       "Parameter signal_period is set: 5\n",
       "Created property for parameter: window\n",
       "Parameter window is set: 5\n",
+      "Created property for parameter: window\n",
+      "Parameter window is set: 20\n",
+      "window is a property\n",
+      "  - Getter is defined\n",
+      "  - Setter is defined\n",
+      "Parameter window is set: 20\n",
       "window is a property\n",
       "  - Getter is defined\n",
       "  - Setter is defined\n",
@@ -573,9 +535,6 @@
      ]
     }
    ],
-<<<<<<< HEAD
-   "execution_count": 5
-=======
    "execution_count": 21
   },
   {
@@ -688,18 +647,12 @@
    "id": "5862c53b19caeb5c",
    "outputs": [],
    "execution_count": 24
->>>>>>> a2e9a776
-  },
-  {
-   "metadata": {
-    "ExecuteTime": {
-<<<<<<< HEAD
-     "end_time": "2024-12-16T15:30:17.608451Z",
-     "start_time": "2024-12-16T15:30:17.601951Z"
-=======
+  },
+  {
+   "metadata": {
+    "ExecuteTime": {
      "end_time": "2024-12-20T07:36:15.940282Z",
      "start_time": "2024-12-20T07:36:15.908527Z"
->>>>>>> a2e9a776
     }
    },
    "cell_type": "code",
@@ -745,11 +698,7 @@
    ],
    "id": "dc5a131f843ac845",
    "outputs": [],
-<<<<<<< HEAD
-   "execution_count": 6
-=======
    "execution_count": 25
->>>>>>> a2e9a776
   },
   {
    "metadata": {},
@@ -764,49 +713,32 @@
   {
    "metadata": {
     "ExecuteTime": {
-<<<<<<< HEAD
-     "end_time": "2024-12-16T15:30:17.852225Z",
-     "start_time": "2024-12-16T15:30:17.609241Z"
-=======
      "end_time": "2024-12-20T07:36:16.349569Z",
      "start_time": "2024-12-20T07:36:15.954712Z"
->>>>>>> a2e9a776
     }
    },
    "cell_type": "code",
    "source": [
     "from vnpy.app.factor_maker.backtesting import FactorBacktester\n",
     "from vnpy.app.factor_maker.optimizer import FactorOptimizer\n",
-    "bt = FactorBacktester(data=raw_data)\n",
+    "bt = FactorBacktester(data=raw_data, trading_freq='2h')\n",
     "opt = FactorOptimizer(backtester=bt, data=raw_data)"
    ],
    "id": "ed1c95d9a24c97db",
    "outputs": [],
-<<<<<<< HEAD
-   "execution_count": 7
-=======
    "execution_count": 26
->>>>>>> a2e9a776
-  },
-  {
-   "metadata": {
-    "ExecuteTime": {
-<<<<<<< HEAD
-     "end_time": "2024-12-16T15:30:17.972893Z",
-     "start_time": "2024-12-16T15:30:17.852857Z"
-=======
+  },
+  {
+   "metadata": {
+    "ExecuteTime": {
      "end_time": "2024-12-20T07:36:16.500323Z",
      "start_time": "2024-12-20T07:36:16.350527Z"
->>>>>>> a2e9a776
     }
    },
    "cell_type": "code",
    "source": "opt.add_factor(macd)",
    "id": "5ad0fbbe62859bf2",
    "outputs": [],
-<<<<<<< HEAD
-   "execution_count": 8
-=======
    "execution_count": 27
   },
   {
@@ -836,18 +768,12 @@
     }
    ],
    "execution_count": 28
->>>>>>> a2e9a776
-  },
-  {
-   "metadata": {
-    "ExecuteTime": {
-<<<<<<< HEAD
-     "end_time": "2024-12-16T15:30:17.978353Z",
-     "start_time": "2024-12-16T15:30:17.973715Z"
-=======
+  },
+  {
+   "metadata": {
+    "ExecuteTime": {
      "end_time": "2024-12-20T07:36:16.510502Z",
      "start_time": "2024-12-20T07:36:16.504442Z"
->>>>>>> a2e9a776
     }
    },
    "cell_type": "code",
@@ -863,19 +789,6 @@
        " │ ---                 ┆ ---        ┆ ---        ┆ ---         │\n",
        " │ datetime[ns]        ┆ f64        ┆ f64        ┆ f64         │\n",
        " ╞═════════════════════╪════════════╪════════════╪═════════════╡\n",
-<<<<<<< HEAD
-       " │ 2024-01-01 00:00:00 ┆ 150.538204 ┆ 303.552723 ┆ 2806.504509 │\n",
-       " │ 2024-01-01 00:01:00 ┆ 152.142576 ┆ 301.82936  ┆ 2802.370759 │\n",
-       " │ 2024-01-01 00:02:00 ┆ 151.402797 ┆ 301.626982 ┆ 2802.486362 │\n",
-       " │ 2024-01-01 00:03:00 ┆ 153.913028 ┆ 300.08127  ┆ 2804.17543  │\n",
-       " │ 2024-01-01 00:04:00 ┆ 153.765339 ┆ 303.506308 ┆ 2802.840217 │\n",
-       " │ …                   ┆ …          ┆ …          ┆ …           │\n",
-       " │ 2024-01-01 03:15:00 ┆ 151.934677 ┆ 302.45119  ┆ 2808.940514 │\n",
-       " │ 2024-01-01 03:16:00 ┆ 151.846658 ┆ 301.295687 ┆ 2807.810078 │\n",
-       " │ 2024-01-01 03:17:00 ┆ 154.744704 ┆ 303.800958 ┆ 2807.547788 │\n",
-       " │ 2024-01-01 03:18:00 ┆ 152.590906 ┆ 303.552692 ┆ 2804.417904 │\n",
-       " │ 2024-01-01 03:19:00 ┆ 152.404898 ┆ 302.770069 ┆ 2802.717989 │\n",
-=======
        " │ 2024-01-01 00:00:00 ┆ 150.045096 ┆ 302.778221 ┆ 2808.566704 │\n",
        " │ 2024-01-01 00:01:00 ┆ 154.499356 ┆ 304.088641 ┆ 2802.230168 │\n",
        " │ 2024-01-01 00:02:00 ┆ 153.250653 ┆ 301.850176 ┆ 2802.466011 │\n",
@@ -923,7 +836,6 @@
        " │ 2024-01-01 03:17:00 ┆ 152.442535 ┆ 302.304197 ┆ 2805.371382 │\n",
        " │ 2024-01-01 03:18:00 ┆ 152.507024 ┆ 302.542157 ┆ 2804.996777 │\n",
        " │ 2024-01-01 03:19:00 ┆ 152.446804 ┆ 302.357404 ┆ 2805.291239 │\n",
->>>>>>> a2e9a776
        " └─────────────────────┴────────────┴────────────┴─────────────┘,\n",
        " 'ma@window_5': shape: (200, 4)\n",
        " ┌─────────────────────┬────────────┬────────────┬─────────────┐\n",
@@ -935,21 +847,13 @@
        " │ 2024-01-01 00:01:00 ┆ null       ┆ null       ┆ null        │\n",
        " │ 2024-01-01 00:02:00 ┆ null       ┆ null       ┆ null        │\n",
        " │ 2024-01-01 00:03:00 ┆ null       ┆ null       ┆ null        │\n",
-       " │ 2024-01-01 00:04:00 ┆ 152.352389 ┆ 302.119329 ┆ 2803.675455 │\n",
+       " │ 2024-01-01 00:04:00 ┆ null       ┆ null       ┆ null        │\n",
        " │ …                   ┆ …          ┆ …          ┆ …           │\n",
-<<<<<<< HEAD
-       " │ 2024-01-01 03:15:00 ┆ 152.679457 ┆ 302.616732 ┆ 2807.27852  │\n",
-       " │ 2024-01-01 03:16:00 ┆ 152.590145 ┆ 302.219027 ┆ 2807.210204 │\n",
-       " │ 2024-01-01 03:17:00 ┆ 152.591452 ┆ 302.450555 ┆ 2807.283785 │\n",
-       " │ 2024-01-01 03:18:00 ┆ 152.422361 ┆ 302.400619 ┆ 2806.522579 │\n",
-       " │ 2024-01-01 03:19:00 ┆ 152.704369 ┆ 302.774119 ┆ 2806.286855 │\n",
-=======
        " │ 2024-01-01 03:15:00 ┆ 152.730222 ┆ 302.313721 ┆ 2805.05544  │\n",
        " │ 2024-01-01 03:16:00 ┆ 152.641042 ┆ 302.35743  ┆ 2805.069403 │\n",
        " │ 2024-01-01 03:17:00 ┆ 152.571628 ┆ 302.368287 ┆ 2805.151072 │\n",
        " │ 2024-01-01 03:18:00 ┆ 152.533882 ┆ 302.396395 ┆ 2805.174972 │\n",
        " │ 2024-01-01 03:19:00 ┆ 152.486796 ┆ 302.402286 ┆ 2805.226079 │\n",
->>>>>>> a2e9a776
        " └─────────────────────┴────────────┴────────────┴─────────────┘,\n",
        " 'ma@window_20': shape: (200, 4)\n",
        " ┌─────────────────────┬────────────┬────────────┬─────────────┐\n",
@@ -963,17 +867,6 @@
        " │ 2024-01-01 00:03:00 ┆ null       ┆ null       ┆ null        │\n",
        " │ 2024-01-01 00:04:00 ┆ null       ┆ null       ┆ null        │\n",
        " │ …                   ┆ …          ┆ …          ┆ …           │\n",
-<<<<<<< HEAD
-       " │ 2024-01-01 03:15:00 ┆ 152.955171 ┆ 302.362769 ┆ 2805.520903 │\n",
-       " │ 2024-01-01 03:16:00 ┆ 152.848842 ┆ 302.327127 ┆ 2805.728727 │\n",
-       " │ 2024-01-01 03:17:00 ┆ 152.851356 ┆ 302.410777 ┆ 2805.758627 │\n",
-       " │ 2024-01-01 03:18:00 ┆ 152.88887  ┆ 302.468705 ┆ 2805.760697 │\n",
-       " │ 2024-01-01 03:19:00 ┆ 152.881585 ┆ 302.567997 ┆ 2805.842118 │\n",
-       " └─────────────────────┴────────────┴────────────┴─────────────┘}"
-      ]
-     },
-     "execution_count": 9,
-=======
        " │ 2024-01-01 03:15:00 ┆ 152.724269 ┆ 302.20471  ┆ 2804.740105 │\n",
        " │ 2024-01-01 03:16:00 ┆ 152.714839 ┆ 302.209282 ┆ 2804.788391 │\n",
        " │ 2024-01-01 03:17:00 ┆ 152.699389 ┆ 302.212627 ┆ 2804.840569 │\n",
@@ -983,29 +876,11 @@
       ]
      },
      "execution_count": 29,
->>>>>>> a2e9a776
      "metadata": {},
      "output_type": "execute_result"
     }
    ],
-<<<<<<< HEAD
-   "execution_count": 9
-  },
-  {
-   "metadata": {
-    "ExecuteTime": {
-     "end_time": "2024-12-16T15:30:17.980629Z",
-     "start_time": "2024-12-16T15:30:17.979058Z"
-    }
-   },
-   "cell_type": "code",
-   "source": "",
-   "id": "d431cfc3bc9d00b9",
-   "outputs": [],
-   "execution_count": 9
-=======
    "execution_count": 29
->>>>>>> a2e9a776
   }
  ],
  "metadata": {
