--- conflicted
+++ resolved
@@ -59,8 +59,7 @@
         self.output_data_dir_for_calculator_cache = output_data_dir_for_calculator_cache
         self.output_data_dir_for_analyser_reports = output_data_dir_for_analyser_reports
 
-<<<<<<< HEAD
-=======
+
         self.module_factors: Any | None = None
         try:
             self.module_factors = importlib.import_module(self.factor_module_name)
@@ -71,7 +70,6 @@
             )
             raise
 
->>>>>>> d0b918c7
         # Data loaded by the engine
         self.memory_bar: dict[str, pl.DataFrame] = {}
         self.num_data_rows: int = 0
@@ -85,13 +83,7 @@
         Populates self.memory_bar and self.num_data_rows.
         THIS IS A PLACEHOLDER. Replace with actual data loading logic.
         """
-<<<<<<< HEAD
-        self._write_log(
-            f"Loading bar data for {len(vt_symbols)} symbols from {start} to {end} ({interval.value}).",
-            level=INFO,
-        )
-=======
->>>>>>> d0b918c7
+
         self.memory_bar.clear()
 
         if not vt_symbols:
@@ -212,13 +204,6 @@
             )
             return True
 
-<<<<<<< HEAD
-        self._write_log(
-            f"Successfully simulated loading of {self.num_data_rows} rows for {len(vt_symbols)} symbols.",
-            level=DEBUG,
-        )
-=======
->>>>>>> d0b918c7
         return True
 
     def _init_and_flatten_factor(
@@ -230,11 +215,7 @@
         """
         Initializes the target factor and flattens its dependency tree using FactorInitializer.
         """
-<<<<<<< HEAD
-        initializer = FactorInitializer(
-            factor_module_name=self.factor_module_name,
-            factor_json_conf_path=factor_json_conf_path,
-=======
+
         self._write_log(
             f"Initializing and flattening factor based on definition. Symbols: {vt_symbols_for_factor}",
             level=INFO,
@@ -351,7 +332,6 @@
         self._write_log(
             f"Target factor instance created: {target_factor_instance.factor_key}",
             level=DEBUG,
->>>>>>> d0b918c7
         )
         return initializer.init_and_flatten(
             factor_definition=factor_definition,
