--- conflicted
+++ resolved
@@ -36,57 +36,6 @@
 # DEFAULT_FACTOR_MODULE_NAME = SETTINGS.get('factor.module_name', 'vnpy.factor.factors') # This is used by self.factor_module_name
 DEFAULT_DATETIME_COL = "datetime" # Standard datetime column name for FactorMemory
 
-
-<<<<<<< HEAD
-    @staticmethod
-    def _split_data_dict(
-        data_dict: Dict[str, pl.DataFrame], 
-        test_size_ratio: float, 
-        dt_col: str # datetime column name
-    ) -> Tuple[Dict[str, pl.DataFrame], Dict[str, pl.DataFrame], Optional[datetime], Optional[datetime], Optional[datetime], Optional[datetime]]:
-        if not (0.0 <= test_size_ratio < 1.0): # test_size_ratio cannot be 1 (no training data)
-            raise ValueError("test_size_ratio must be between 0.0 (inclusive) and 1.0 (exclusive).")
-
-        if "close" not in data_dict or not isinstance(data_dict["close"], pl.DataFrame) or data_dict["close"].is_empty():
-            # Cannot determine split sizes or date ranges if 'close' is missing/empty
-            # Return empty dicts and None for dates, let caller handle this error.
-            return {}, {}, None, None, None, None 
-
-        n_total_rows = data_dict["close"].height
-        n_test_rows = int(n_total_rows * test_size_ratio)
-        n_train_rows = n_total_rows - n_test_rows
-
-        train_data_dict = {}
-        test_data_dict = {}
-
-        for key, df in data_dict.items():
-            if isinstance(df, pl.DataFrame) and not df.is_empty() and df.height == n_total_rows:
-                train_data_dict[key] = df.slice(0, n_train_rows)
-                if n_test_rows > 0:
-                    test_data_dict[key] = df.slice(n_train_rows, n_test_rows)
-                else: # No test rows, create empty DF preserving schema
-                    test_data_dict[key] = df.clear() 
-            else: # Pass through non-DF items or DFs not matching n_total_rows (e.g. metadata)
-                  # For test_data_dict, create an empty version if it was a DF, else None or empty construct.
-                train_data_dict[key] = df 
-                if isinstance(df, pl.DataFrame):
-                    test_data_dict[key] = df.clear()
-                elif callable(type(df)) and hasattr(type(df), '__init__'): # Check if it's a class instance that can be "emptied"
-                    try: # Attempt to create an empty instance if it's a common collection type
-                        test_data_dict[key] = type(df)() if not isinstance(df, (str, int, float, bool)) else df
-                    except TypeError: # Handle cases where default constructor might not work as expected
-                        test_data_dict[key] = None 
-                else: # For basic types or non-callable types
-                    test_data_dict[key] = None
-
-
-        train_start_dt = train_data_dict["close"][dt_col].min() if n_train_rows > 0 and not train_data_dict["close"].is_empty() else None
-        train_end_dt = train_data_dict["close"][dt_col].max() if n_train_rows > 0 and not train_data_dict["close"].is_empty() else None
-        test_start_dt = test_data_dict.get("close")[dt_col].min() if n_test_rows > 0 and test_data_dict.get("close") is not None and not test_data_dict["close"].is_empty() else None
-        test_end_dt = test_data_dict.get("close")[dt_col].max() if n_test_rows > 0 and test_data_dict.get("close") is not None and not test_data_dict["close"].is_empty() else None
-        
-        return train_data_dict, test_data_dict, train_start_dt, train_end_dt, test_start_dt, test_end_dt
-=======
 @staticmethod
 def _split_data_dict(
     data_dict: Dict[str, pl.DataFrame], 
@@ -135,7 +84,6 @@
     test_end_dt = test_data_dict.get("close")[dt_col].max() if n_test_rows > 0 and test_data_dict.get("close") is not None and not test_data_dict["close"].is_empty() else None
     
     return train_data_dict, test_data_dict, train_start_dt, train_end_dt, test_start_dt, test_end_dt
->>>>>>> a941dca3
 
 def safe_filename(name: str) -> str:
     name = re.sub(r'[^\w\.\-@]', '_', name)
@@ -1380,7 +1328,6 @@
                 )
 
                 if best_params:
-<<<<<<< HEAD
                     self.write_log(f"Optimization successful. Best params found: {best_params}", INFO)
                     
                     best_estimator = self.optimization_results.get("best_estimator") if self.optimization_results else None
@@ -1405,14 +1352,7 @@
                             except Exception as e_apply_dict:
                                 self.write_log(f"Error applying best_params to definition dictionary: {e_apply_dict}", ERROR)
                                 # current_factor_definition remains unchanged if helper fails
-=======
-                    self.write_log(f"Optimization successful. Best params: {best_params}", INFO)
-                    if isinstance(current_factor_definition, FactorTemplate):
-                        current_factor_definition.params.set_parameters(best_params)
-                    elif isinstance(current_factor_definition, dict):
-                        current_factor_definition["params"] = current_factor_definition.get("params", {}).copy() # Ensure params dict exists and is a copy
-                        current_factor_definition["params"].update(best_params)
->>>>>>> a941dca3
+
                     
                     if test_data_dict and test_data_dict.get("close") and not test_data_dict.get("close").is_empty():
                         data_for_final_backtest = test_data_dict
@@ -1523,7 +1463,6 @@
 
         try:
             from vnpy.factor.optimizer import FactorBacktestEstimator # Dynamic import
-<<<<<<< HEAD
 
             # Construct the initial_factor_definition_dict for the estimator
             # This dict should represent the complete structure of the factor,
@@ -1541,14 +1480,6 @@
                 backtesting_engine=self,
                 initial_factor_definition_dict=factor_def_for_estimator,
                 full_bar_data_for_slicing=full_bar_data
-=======
-            
-            estimator = FactorBacktestEstimator(
-                backtesting_engine=self,
-                factor_class_name=factor_class_name,
-                full_bar_data_for_slicing=full_bar_data, # Pass the full data for estimator to slice
-                **initial_factor_settings # Pass base/fixed parameters
->>>>>>> a941dca3
             )
         except ImportError:
             self.write_log("Failed to import FactorBacktestEstimator. Ensure it's in vnpy.factor.optimizer.", ERROR)
@@ -1587,10 +1518,8 @@
         self.optimization_results = {
             "best_params": grid_search.best_params_,
             "best_score": grid_search.best_score_,
-<<<<<<< HEAD
             "best_estimator": grid_search.best_estimator_, # Store the best estimator
-=======
->>>>>>> a941dca3
+
             "cv_results_summary": { 
                 "mean_test_score": grid_search.cv_results_["mean_test_score"].tolist(),
                 "std_test_score": grid_search.cv_results_["std_test_score"].tolist(),
