from collections import deque
from abc import abstractmethod
from typing import Optional, Dict, Tuple, Any

from vnpy.app.factor_maker.backtesting import FactorBacktestingEngine
from vnpy.app.factor_maker.base import FactorMode
from vnpy.app.factor_maker.engine import FactorEngine
from vnpy.trader.constant import Exchange, Interval
from vnpy.trader.object import TickData, BarData, FactorData
import polars as pl


class FactorTemplate(object):
    """"""
    VTSYMBOL_TEMPLATE_FACTOR = "factor_{}_{}_{}.{}"  # interval, symbol(ticker), name(factor name), exchange

    author: str = ""
    parameters: list = []
    variables: list = []

    factor_name: str = ""
    freq: Optional[Interval] = None
    symbol: str = ""  # deprecated?
    exchange: Exchange = None  # deprecated?

    dependencies_factor: list[str] = []
    dependencies_freq: list[Interval] = []
    dependencies_symbol: list[str] = []
    dependencies_exchange: list[Exchange] = []

    factor_mode: FactorMode = None

<<<<<<< HEAD
    def __init__(self, engine, setting: dict, ):
=======
    def __init__(self, engine: Optional[FactorEngine, FactorBacktestingEngine], setting: dict, **kwargs):
>>>>>>> 40789145
        """
        Initialize the factor template with the given engine and settings.

        Parameters:
            engine (Optional[FactorEngine, FactorBacktestingEngine]): The factor engine instance.
            setting (dict): Settings for the factor.
        """
<<<<<<< HEAD
        self.engine = engine  # type: FactorEngine
        self.setting: dict = setting if setting else {}
        for s in setting.items():
            setattr(self, s[0], s[1])
=======
        self.engine = engine  # Type: FactorEngine, FactorBacktestingEngine
        self.setting: Dict[str, Any] = setting
>>>>>>> 40789145

        # Update instance attributes based on settings
        self.update_setting(setting)

        # Unique identifier for the factor
        self.factor_key: str = self.VTSYMBOL_TEMPLATE_FACTOR.format(
            interval=self.freq.value if self.freq else "",
            symbol=self.symbol,
            factor_name=self.factor_name,
            exchange=self.exchange.value
        )

        # Status of dependencies (if any)
        self.status: Dict[Tuple[str, str], bool] = {
            (dep_symbol, dep_factor): False
            for dep_symbol in self.dependencies_symbol
            for dep_factor in self.dependencies_factor
        }

        # Internal state
        self.inited: bool = False
        self.trading: bool = False

    def update_setting(self, setting: Dict[str, Any]) -> None:
        """
        Update the factor's settings.

        Parameters:
            setting (dict): Dictionary of settings to update.
        """
        for key in self.parameters:
            if key in setting:
                setattr(self, key, setting[key])

    def set_params(self, params: Dict[str, Any]) -> None:
        """
        Set the parameters of the factor.
        """
        for key, value in params.items():
            if key in self.parameters:
                setattr(self, key, value)
            else:
                raise ValueError(f"Parameter {key} is not recognized.")

    def on_init(self) -> None:
        """
        Callback when the factor is initialized.
        """
        if self.factor_mode == FactorMode.Backtest:
            pass
        self.inited = True
        self.engine.write_log(f"{self.factor_key} initialized.")

    def on_start(self) -> None:
        """
        Callback when the factor starts.
        """
        if self.factor_mode == FactorMode.Backtest:
            pass
        self.trading = True
        self.engine.write_log(f"{self.factor_key} started.")

    def on_stop(self) -> None:
        """
        Callback when the factor stops.
        """
        if self.factor_mode == FactorMode.Backtest:
            pass
        self.trading = False
        self.engine.write_log(f"{self.factor_key} stopped.")

    @abstractmethod
    def on_tick(self, tick: TickData) -> None:
        """
        Callback of new tick data update.

        Parameters:
            tick (TickData): Tick data.
        """
        pass

    @abstractmethod
    def on_bar(self, bar: BarData) -> None:
        """
        Callback of new bar data update.

        Parameters:
            bar (BarData): Bar data.
        """
        pass

    @abstractmethod
    def on_factor(self, factor: FactorData) -> None:
        """
        Callback of new factor data update (from dependencies).

        Parameters:
            factor (FactorData): Factor data.
        """
        pass

    def on_timer(self) -> None:
        """
        Callback of timer update.
        """
        pass

    def wrap_data(self, bar: BarData, value: float) -> FactorData:
        """
        Wrap bar data and factor value into a FactorData object.

        Parameters:
            bar (BarData): Bar data.
            value (float): Factor value.

        Returns:
            FactorData: Wrapped factor data.
        """
        return FactorData(
            symbol=bar.symbol,
            exchange=bar.exchange,
            datetime=bar.datetime,
            interval=bar.interval,
            value=value,
            factor_name=self.factor_name,
            gateway_name="factor_template"
        )

    def on_bars(self, bars: dict[str, BarData]) -> None:
        """"""
        pass

    def get_parameters(self) -> Dict[str, Any]:
        """
        Get the parameters of the factor.

        Returns:
            dict: Dictionary of parameter names and values.
        """
        return {name: getattr(self, name) for name in self.parameters}

    def get_variables(self) -> Dict[str, Any]:
        """
        Get the variables of the factor.

        Returns:
            dict: Dictionary of variable names and values.
        """
        return {name: getattr(self, name) for name in self.variables if name not in ["inited", "trading"]}

    @classmethod
    def get_class_parameters(cls) -> Dict[str, Any]:
        """
        Get the default parameters of the factor class.

        Returns:
            dict: Dictionary of default parameter names and values.
        """
        return {name: getattr(cls, name) for name in cls.parameters}

    def get_data(self) -> Dict[str, Any]:
        """
        Get the data representing the factor's state.

        Returns:
            dict: Dictionary containing factor data.
        """
        return {
            "factor_name": self.factor_key,
            "class_name": self.__class__.__name__,
            "author": self.author,
            "parameters": self.get_parameters(),
            "variables": self.get_variables()
        }

    @abstractmethod
    def calculate_polars(self, input_data: pl.DataFrame, *args, **kwargs) -> Any:
        """
        Calculate the factor value using Polars DataFrame.

        Parameters:
            input_data (pl.DataFrame): Input data for calculation.

        Returns:
            Any: Calculated factor value(s).
        """
        pass

    @abstractmethod
    def make_factor(self, bar_data_dict: dict[str, pl.DataFrame]) -> pl.DataFrame:
        """
        Generate factor values from historical bar data.

        Parameters:
            bar_data_dict (dict[str, pl.DataFrame]): Historical bar data.

        Returns:
            pl.DataFrame: Factor values.
        """
        pass<|MERGE_RESOLUTION|>--- conflicted
+++ resolved
@@ -20,8 +20,8 @@
 
     factor_name: str = ""
     freq: Optional[Interval] = None
-    symbol: str = ""  # deprecated?
-    exchange: Exchange = None  # deprecated?
+    symbol: str = ""
+    exchange: Exchange = None
 
     dependencies_factor: list[str] = []
     dependencies_freq: list[Interval] = []
@@ -30,11 +30,7 @@
 
     factor_mode: FactorMode = None
 
-<<<<<<< HEAD
-    def __init__(self, engine, setting: dict, ):
-=======
     def __init__(self, engine: Optional[FactorEngine, FactorBacktestingEngine], setting: dict, **kwargs):
->>>>>>> 40789145
         """
         Initialize the factor template with the given engine and settings.
 
@@ -42,15 +38,8 @@
             engine (Optional[FactorEngine, FactorBacktestingEngine]): The factor engine instance.
             setting (dict): Settings for the factor.
         """
-<<<<<<< HEAD
-        self.engine = engine  # type: FactorEngine
-        self.setting: dict = setting if setting else {}
-        for s in setting.items():
-            setattr(self, s[0], s[1])
-=======
         self.engine = engine  # Type: FactorEngine, FactorBacktestingEngine
         self.setting: Dict[str, Any] = setting
->>>>>>> 40789145
 
         # Update instance attributes based on settings
         self.update_setting(setting)
