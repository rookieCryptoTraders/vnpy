import importlib
import traceback
from concurrent.futures import ThreadPoolExecutor
from datetime import datetime, timedelta
from logging import getLogger
from typing import Type, Optional, Callable

from vnpy.app.factor_maker.base import APP_NAME, EVENT_FACTOR_LOG, EVENT_FACTOR_MAKER, EVENT_FACTOR_RECORD, \
    RollingDataFrame
from vnpy.app.factor_maker.template import FactorTemplate
from vnpy.event import EventEngine, Event
from vnpy.trader.constant import Interval, Exchange
from vnpy.trader.database import BaseDatabase, get_database, DB_TZ
from vnpy.trader.engine import BaseEngine, MainEngine
from vnpy.trader.event import EVENT_TICK, EVENT_BAR, EVENT_BAR_FACTOR, EVENT_FACTOR
from vnpy.trader.object import LogData, ContractData, SubscribeRequest, TickData, BarData, HistoryRequest, FactorData
from vnpy.trader.utility import load_json, save_json, extract_vt_symbol

factor_module_name = 'vnpy.app.factor_maker.factors'


# factor maker engine


class FactorEngine(BaseEngine):
    setting_filename: str = "factor_maker_setting.json"
    data_filename: str = "factor_maker_data.json"

    def __init__(self, main_engine: MainEngine, event_engine: EventEngine) -> None:
        """"""
        super().__init__(main_engine, event_engine, APP_NAME)

        self.factor_data: dict[str, dict] = {}
        self.classes: dict[str, Type[FactorTemplate]] = {}
        self.factors: dict[str, FactorTemplate] = {}
        self.init_executor: ThreadPoolExecutor = ThreadPoolExecutor(max_workers=1)
        self.memory: dict[str, RollingDataFrame] = {}
        self.max_memory_length: int = 10
        self.database: BaseDatabase = get_database()
        self.vt_symbols = self.main_engine.vt_symbols
        self.dt = None
        self.bars = {}

    def init_engine(self) -> None:
        """"""
        self.load_factor_class()
        self.load_factor_setting()
        self.load_factor_data()
        self.register_event()
        self.initialize_factors()
        self.start_factors()
        self.write_log("因子计算引擎初始化成功")

    def register_event(self) -> None:
        """注册事件引擎"""
        self.event_engine.register(EVENT_TICK, self.process_tick_event)
        self.event_engine.register(EVENT_BAR, self.process_bar_event)

    # Loading and Saving Data
    def load_factor_class(self):
        """Load a factor class from a specified module."""
        try:
            self.module = importlib.import_module(factor_module_name)
        except Exception as e:
            logger = getLogger(__name__)
            logger.error(
                f"Failed to import factor module from {factor_module_name}, triggered exception:\n{traceback.format_exc()}")

    def load_factor_setting(self) -> None:
        """加载因子计算策略配置"""
        factor_setting: dict = load_json(self.setting_filename)
        for factor_name, factor_config in factor_setting.items():
            self.add_factor(
                factor_config["class_name"],
                factor_name,
                # factor_config["ticker"],
                factor_config["setting"]
            )

    def save_factor_setting(self) -> None:
        """保存因子配置"""
        factor_setting: dict = {}
        for name, factor in self.factors.items():
            factor_setting[name] = {
                "class_name": factor.__class__.__name__,
                "ticker": factor.symbol,
                "setting": factor.get_parameters(),
                "dependencies": factor.dependencies
            }
        save_json(self.setting_filename, factor_setting)

    def load_factor_data(self) -> None:
        """加载策略数据"""
        self.factor_data = load_json(self.data_filename)

    def sync_factor_data(self, factor: FactorTemplate) -> None:
        """保存因子数据到文件"""
        data: dict = factor.get_variables()
        data.pop("inited")
        data.pop("trading")
        self.factor_data[factor.factor_key] = data
        save_json(self.data_filename, self.factor_data)

    # Factor Management
    def add_factor(self, class_name: str, factor_name: str, settings: dict) -> None:
        if factor_name in self.factors:
            self.write_log(f"Factor {factor_name} already exists.")
            return

        try:
            factor_class = getattr(self.module, class_name)
        except AttributeError:
            self.write_log(f"Factor class {class_name} not found.")
            return

        if factor_class.__name__ not in self.classes:
            self.classes[factor_class.__name__] = factor_class

        factor = factor_class(engine=self, settings=settings)
        self.factors[factor_name] = factor

    def edit_factor(self, factor_name: str, setting: dict) -> None:
        """编辑因子参数"""
        factor: FactorTemplate = self.factors[factor_name]
        factor.update_setting(setting)
        self.save_factor_setting()
        self.put_factor_event(factor)

    def remove_factor(self, factor_name: str) -> bool:
        """移除因子实例"""
        factor: FactorTemplate = self.factors[factor_name]
        if factor.trading:
            msg: str = f"因子{factor_name}移除失败，请先停止"
            self.write_log(msg, factor)
            return False

        self.factors.pop(factor_name)
        self.save_factor_setting()
        self.factor_data.pop(factor_name, None)
        save_json(self.data_filename, self.factor_data)
        return True

    def get_all_factor_class_names(self) -> list:
        """获取所有加载因子类名"""
        return list(self.classes.keys())

    def get_factor_class_parameters(self, class_name: str) -> dict:
        """获取策略类参数"""
        factor_class: FactorTemplate = getattr(self.module, class_name)
        parameters: dict = {name: getattr(factor_class, name) for name in factor_class.parameters}
        return parameters

    def get_factor_parameters(self, factor_name) -> dict:
        """获取策略参数"""
        factor: FactorTemplate = self.factors[factor_name]
        return factor.get_parameters()

    # Factor Lifecycle
<<<<<<< HEAD

    def initialize_factors(self) -> None:
        for name in self.factors:
            self.executor.submit(self.initialize_factor, name)

        self.memory["open"] = RollingDataFrame(self.vt_symbols, self.max_memory_length)
        self.memory["high"] = RollingDataFrame(self.vt_symbols, self.max_memory_length)
        self.memory["low"] = RollingDataFrame(self.vt_symbols, self.max_memory_length)
        self.memory["close"] = RollingDataFrame(self.vt_symbols, self.max_memory_length)
        self.memory["volume"] = RollingDataFrame(self.vt_symbols, self.max_memory_length)

    def initialize_factor(self, factor_name: str) -> None:
        factor = self.factors[factor_name]
=======
    def init_all_factors(self) -> None:
        """初始化所有策略"""
        for factor_name in self.factors.keys():
            self.init_factor(factor_name)

    def init_factor(self, factor_name: str) -> None:
        """Initialize factor"""
        self.init_executor.submit(self._init_factor, factor_name)

    def _init_factor(self, factor_name: str) -> None:
        """Initialize factor"""
        factor: FactorTemplate = self.factors[factor_name]
>>>>>>> f9451cae
        if factor.inited:
            self.write_log(f"Factor {factor_name} is already initialized.")
            return

        self.write_log(f"Initializing factor {factor_name}.")
        self.safely_call(factor, factor.on_init)
        factor.inited = True

        self.max_memory_length = max(self.max_memory_length, factor.lookback_period)
        self.write_log(f"Factor {factor_name} initialized.")

    def start_factors(self) -> None:
        for name in self.factors:
            self.start_factor(name)

    def start_factor(self, factor_name: str) -> None:
        factor = self.factors[factor_name]
        if not factor.inited:
            self.write_log(f"Cannot start factor {factor_name}, it is not initialized.")
            return
        if factor.trading:
            self.write_log(f"Factor {factor_name} is already running.")
            return

        self.safely_call(factor, factor.on_start)
        factor.trading = True
        self.write_log(f"Factor {factor_name} started.")

    def stop_factors(self) -> None:
        for name in self.factors:
            self.stop_factor(name)

    def stop_factor(self, factor_name: str) -> None:
        factor = self.factors[factor_name]
        if not factor.trading:
            self.write_log(f"Factor {factor_name} is not running.")
            return

        self.safely_call(factor, factor.on_stop)
        factor.trading = False
        self.sync_data(factor)
        self.write_log(f"Factor {factor_name} stopped.")

    def close(self) -> None:
        """关闭"""
        self.stop_all_factors()

    # Historical Data Management
    def load_bars(self, days: int, interval: Interval) -> None:
        """Load historical bar data for all contracts."""
        vt_symbols = self.main_engine.vt_symbols
        dts = set()
        history_data = {}

        for vt_symbol in vt_symbols:
            data = self.load_bar(vt_symbol, days, interval)
            for bar in data:
                dts.add(bar.datetime)
                history_data[(bar.datetime, vt_symbol)] = bar

        # Organize and process bars
        dts = sorted(dts)
        for dt in dts:
            bars = {}
            for vt_symbol in vt_symbols:
                bar = history_data.get((dt, vt_symbol))
                if bar:
                    bars[vt_symbol] = bar
                else:
                    # Handle missing data
                    bars[vt_symbol] = self.create_placeholder_bar(dt, vt_symbol, bars)
            self.on_bars(dt, bars)

    def load_bar(self, vt_symbol: str, days: int, interval: Interval) -> list[BarData]:
        """Load historical bar data for a specific contract."""
        symbol, exchange = extract_vt_symbol(vt_symbol)
        end = datetime.now(DB_TZ)
        start = end - timedelta(days)
        contract = self.main_engine.get_contract(vt_symbol)

        data = self.database.load_bar_data(symbol, exchange, interval, start, end)
        if not data and contract and contract.history_data:
            req = HistoryRequest(
                symbol=symbol,
                exchange=exchange,
                interval=interval,
                start=start,
                end=end
            )
            data = self.main_engine.query_history(req, contract.gateway_name)
        if not data:
            self.write_log(f"Failed to load data for {vt_symbol}.")
        return data or []

    def create_placeholder_bar(self, dt: datetime, vt_symbol: str, bars: dict) -> BarData:
        """Create a placeholder bar when data is missing."""
        symbol, exchange = extract_vt_symbol(vt_symbol)
        if vt_symbol in bars:
            previous_bar = bars[vt_symbol]
            return BarData(
                symbol=previous_bar.symbol,
                exchange=previous_bar.exchange,
                datetime=dt,
                open_price=previous_bar.close_price,
                high_price=previous_bar.close_price,
                low_price=previous_bar.close_price,
                close_price=previous_bar.close_price,
                gateway_name=previous_bar.gateway_name,
            )
        return BarData(
            symbol=symbol,
            exchange=exchange,
            datetime=dt,
            open_price=0,
            high_price=0,
            low_price=0,
            close_price=0,
            gateway_name=""
        )

    def on_bars(self, dt: datetime, bars: dict) -> None:
        """Process a batch of bars."""
        open_prices = [bar.open_price for bar in bars.values()]
        high_prices = [bar.high_price for bar in bars.values()]
        low_prices = [bar.low_price for bar in bars.values()]
        close_prices = [bar.close_price for bar in bars.values()]
        volumes = [bar.volume for bar in bars.values()]

        self.memory["open"].append_row(dt, open_prices)
        self.memory["high"].append_row(dt, high_prices)
        self.memory["low"].append_row(dt, low_prices)
        self.memory["close"].append_row(dt, close_prices)
        self.memory["volume"].append_row(dt, volumes)

        self.on_calculation()

    def on_calculation(self):
        pass

    # Event Processing
    def process_tick_event(self, event: Event) -> None:
        """Market data tick push"""
        tick: TickData = event.data
        if not self.factors:
            return
        pass

    def process_bar_event(self, event: Event) -> None:
<<<<<<< HEAD
        """Process incoming bar data."""
        bar = event.data
        if not self.dt or bar.datetime > self.dt:
            if self.dt:
                self.on_bars(self.dt, self.bars)
            self.dt = bar.datetime
            self.bars = {}
        self.bars[bar.vt_symbol] = bar

    # Utilities
    def safely_call(self, factor: FactorTemplate, func: Callable, *args) -> None:
=======
        """K-line (bar) data push"""
        bar: BarData = event.data
        self.update_memory(bar)
        if not self.factors:
            return
        for factor_name, factor in self.factors.items():
            if factor.inited:
                self.call_factor_func(factor, factor.on_bar, bar)

        # 为了OHLC等因子的计算，需要在每个bar更新后，立即生成新的因子
        event.type = EVENT_BAR_FACTOR
        self.event_engine.put(event)

    def process_bar_factor_event(self, event: Event) -> None:
        """K-line (bar) data push"""
        bar: BarData = event.data
        for k, factor in self.factors.items():
            if factor.factor_name in ['open', 'high', 'low', 'close', 'volume']:
                self.call_factor_func(factor, factor.on_bar, bar)

    def process_factor_event(self, event: Event) -> None:
        """Process factor event"""
        data: FactorData = event.data

    # Utility Functions
    def call_factor_func(self, factor: FactorTemplate, func: Callable, params: object = None) -> None:
        """Safely call factor function"""
>>>>>>> f9451cae
        try:
            func(*args)
        except Exception:
            factor.trading = False
            self.write_log(f"Error in factor {factor.factor_key}:\n{traceback.format_exc()}")

    def write_log(self, msg: str, factor: FactorTemplate = None) -> None:
        """输出日志"""
        if factor:
            msg: str = f"{factor.factor_key}: {msg}"
        log: LogData = LogData(msg=msg, gateway_name=APP_NAME)
        event: Event = Event(type=EVENT_FACTOR_LOG, data=log)
        self.event_engine.put(event)

    def put_factor_event(self, factor: FactorTemplate) -> None:
        """推送事件更新策略界面"""
        data: dict = factor.get_data()
        event: Event = Event(EVENT_FACTOR_MAKER, data)
        self.event_engine.put(event)

    def send_email(self, msg: str, factor: FactorTemplate = None) -> None:
        """发送邮件"""
        subject: str = f"{factor.factor_key}" if factor else "Factor Maker Engine"
        self.main_engine.send_email(subject, msg)<|MERGE_RESOLUTION|>--- conflicted
+++ resolved
@@ -12,9 +12,11 @@
 from vnpy.trader.constant import Interval, Exchange
 from vnpy.trader.database import BaseDatabase, get_database, DB_TZ
 from vnpy.trader.engine import BaseEngine, MainEngine
-from vnpy.trader.event import EVENT_TICK, EVENT_BAR, EVENT_BAR_FACTOR, EVENT_FACTOR
+from vnpy.trader.event import EVENT_TICK, EVENT_BAR, EVENT_BAR_FACTOR,EVENT_FACTOR
 from vnpy.trader.object import LogData, ContractData, SubscribeRequest, TickData, BarData, HistoryRequest, FactorData
 from vnpy.trader.utility import load_json, save_json, extract_vt_symbol
+
+import polars as pl
 
 factor_module_name = 'vnpy.app.factor_maker.factors'
 
@@ -34,12 +36,10 @@
         self.classes: dict[str, Type[FactorTemplate]] = {}
         self.factors: dict[str, FactorTemplate] = {}
         self.init_executor: ThreadPoolExecutor = ThreadPoolExecutor(max_workers=1)
-        self.memory: dict[str, RollingDataFrame] = {}
+        self.memory_dict: dict[str, RollingDataFrame] = {}
         self.max_memory_length: int = 10
         self.database: BaseDatabase = get_database()
-        self.vt_symbols = self.main_engine.vt_symbols
-        self.dt = None
-        self.bars = {}
+        self.tickers = self.main_engine.tickers
 
     def init_engine(self) -> None:
         """"""
@@ -47,14 +47,16 @@
         self.load_factor_setting()
         self.load_factor_data()
         self.register_event()
-        self.initialize_factors()
-        self.start_factors()
+        self.init_all_factors()
+        self.start_all_factors()
         self.write_log("因子计算引擎初始化成功")
 
     def register_event(self) -> None:
         """注册事件引擎"""
         self.event_engine.register(EVENT_TICK, self.process_tick_event)
         self.event_engine.register(EVENT_BAR, self.process_bar_event)
+        self.event_engine.register(EVENT_BAR_FACTOR, self.process_bar_factor_event)
+        self.event_engine.register(EVENT_FACTOR, self.process_factor_event)
 
     # Loading and Saving Data
     def load_factor_class(self):
@@ -73,7 +75,7 @@
             self.add_factor(
                 factor_config["class_name"],
                 factor_name,
-                # factor_config["ticker"],
+                factor_config["ticker"],
                 factor_config["setting"]
             )
 
@@ -102,21 +104,19 @@
         save_json(self.data_filename, self.factor_data)
 
     # Factor Management
-    def add_factor(self, class_name: str, factor_name: str, settings: dict) -> None:
+    def add_factor(self, class_name: str, factor_name: str, setting: dict) -> None:
         if factor_name in self.factors:
-            self.write_log(f"Factor {factor_name} already exists.")
-            return
-
-        try:
-            factor_class = getattr(self.module, class_name)
-        except AttributeError:
-            self.write_log(f"Factor class {class_name} not found.")
-            return
-
+            msg = f"Creation failed, factor name {factor_name} already exists."
+            self.write_log(msg)
+            return
+        factor_class = getattr(self.module, class_name)
+        if not factor_class:
+            msg = f"Creation failed, factor class {class_name} not found."
+            self.write_log(msg)
+            return
         if factor_class.__name__ not in self.classes:
             self.classes[factor_class.__name__] = factor_class
-
-        factor = factor_class(engine=self, settings=settings)
+        factor: FactorTemplate = factor_class(engine=self, setting=setting)
         self.factors[factor_name] = factor
 
     def edit_factor(self, factor_name: str, setting: dict) -> None:
@@ -156,7 +156,6 @@
         return factor.get_parameters()
 
     # Factor Lifecycle
-<<<<<<< HEAD
 
     def initialize_factors(self) -> None:
         for name in self.factors:
@@ -170,158 +169,129 @@
 
     def initialize_factor(self, factor_name: str) -> None:
         factor = self.factors[factor_name]
-=======
-    def init_all_factors(self) -> None:
-        """初始化所有策略"""
+        if factor.inited:
+            self.write_log(f"Factor {factor_name} has already been initialized, duplicate operation is not allowed")
+            return
+        self.write_log(f"Factor {factor_name} is starting initialization")
+        self.call_factor_func(factor, factor.on_init)
+        data: Optional[dict] = self.factor_data.get(factor_name, None)
+        if data:
+            for name in factor.variables:
+                value: Optional[object] = data.get(name, None)
+                if value is not None:
+                    setattr(factor, name, value)
+
+        factor.inited = True
+        self.max_memory_length = max(self.max_memory_length, factor.lookback_period)
+        # init the memory dataframe (row:datetime, column:ticker) for factors
+        memory_df = RollingDataFrame(self.tickers, self.max_memory_length)
+        self.memory_dict[factor_name] = memory_df
+        self.put_factor_event(factor)
+        self.write_log(f"Factor {factor_name} initialization complete")
+
+    def start_all_factors(self) -> None:
+        """启动所有策略"""
         for factor_name in self.factors.keys():
-            self.init_factor(factor_name)
-
-    def init_factor(self, factor_name: str) -> None:
-        """Initialize factor"""
-        self.init_executor.submit(self._init_factor, factor_name)
-
-    def _init_factor(self, factor_name: str) -> None:
-        """Initialize factor"""
-        factor: FactorTemplate = self.factors[factor_name]
->>>>>>> f9451cae
-        if factor.inited:
-            self.write_log(f"Factor {factor_name} is already initialized.")
-            return
-
-        self.write_log(f"Initializing factor {factor_name}.")
-        self.safely_call(factor, factor.on_init)
-        factor.inited = True
-
-        self.max_memory_length = max(self.max_memory_length, factor.lookback_period)
-        self.write_log(f"Factor {factor_name} initialized.")
-
-    def start_factors(self) -> None:
-        for name in self.factors:
-            self.start_factor(name)
+            self.start_factor(factor_name)
 
     def start_factor(self, factor_name: str) -> None:
-        factor = self.factors[factor_name]
+        """Start factor"""
+        factor: FactorTemplate = self.factors[factor_name]
         if not factor.inited:
-            self.write_log(f"Cannot start factor {factor_name}, it is not initialized.")
+            self.write_log(f"Factor {factor_name} failed to start, please initialize it first")
             return
         if factor.trading:
-            self.write_log(f"Factor {factor_name} is already running.")
-            return
-
-        self.safely_call(factor, factor.on_start)
-        factor.trading = True
-        self.write_log(f"Factor {factor_name} started.")
-
-    def stop_factors(self) -> None:
-        for name in self.factors:
-            self.stop_factor(name)
+            self.write_log(f"Factor {factor_name} is already running, please do not repeat the operation")
+            return
+        self.call_factor_func(factor, factor.on_start)
+        self.put_factor_event(factor)
+
+    def stop_all_factors(self) -> None:
+        """启动所有策略"""
+        for factor_name in self.factors.keys():
+            self.stop_factor(factor_name)
 
     def stop_factor(self, factor_name: str) -> None:
-        factor = self.factors[factor_name]
+        """停止因子"""
+        factor: FactorTemplate = self.factors[factor_name]
         if not factor.trading:
-            self.write_log(f"Factor {factor_name} is not running.")
-            return
-
-        self.safely_call(factor, factor.on_stop)
-        factor.trading = False
-        self.sync_data(factor)
-        self.write_log(f"Factor {factor_name} stopped.")
+            msg: str = f"因子{factor_name}未启动, 无须停止"
+            self.write_log(msg, factor)
+            return
+        self.call_factor_func(factor, factor.on_stop)
+        self.write_log(f"因子{factor_name}同步数据状态")
+        self.sync_factor_data(factor)
+        self.put_factor_event(factor)
 
     def close(self) -> None:
         """关闭"""
         self.stop_all_factors()
 
-    # Historical Data Management
+    # Historical Data Handling
     def load_bars(self, days: int, interval: Interval) -> None:
-        """Load historical bar data for all contracts."""
-        vt_symbols = self.main_engine.vt_symbols
-        dts = set()
-        history_data = {}
-
+        """Load historical data"""
+        # todo check vt_symbols and tickers
+        # here we only using binance
+        vt_symbols: list = [f'{ticker}.{Exchange.BINANCE.value}' for ticker in self.tickers]
+        dts: set[datetime] = set()
+        history_data: dict[tuple, BarData] = {}
         for vt_symbol in vt_symbols:
-            data = self.load_bar(vt_symbol, days, interval)
+            data: list[BarData] = self.load_bar(vt_symbol, days, interval)
             for bar in data:
                 dts.add(bar.datetime)
                 history_data[(bar.datetime, vt_symbol)] = bar
-
-        # Organize and process bars
-        dts = sorted(dts)
+        dts: list = list(dts)
+        dts.sort()
+        bars: dict = {}
         for dt in dts:
-            bars = {}
             for vt_symbol in vt_symbols:
-                bar = history_data.get((dt, vt_symbol))
+                bar: Optional[BarData] = history_data.get((dt, vt_symbol), None)
                 if bar:
                     bars[vt_symbol] = bar
-                else:
-                    # Handle missing data
-                    bars[vt_symbol] = self.create_placeholder_bar(dt, vt_symbol, bars)
-            self.on_bars(dt, bars)
+                elif vt_symbol in bars:
+                    old_bar: BarData = bars[vt_symbol]
+                    bar = BarData(
+                        symbol=old_bar.symbol,
+                        exchange=old_bar.exchange,
+                        datetime=dt,
+                        open_price=old_bar.close_price,
+                        high_price=old_bar.close_price,
+                        low_price=old_bar.close_price,
+                        close_price=old_bar.close_price,
+                        gateway_name=old_bar.gateway_name
+                    )
+                    bars[vt_symbol] = bar
+                for factor_name, factor in self.factors:
+                    self.call_factor_func(factor, factor.on_bar, bar)
 
     def load_bar(self, vt_symbol: str, days: int, interval: Interval) -> list[BarData]:
-        """Load historical bar data for a specific contract."""
+        """Load historical data for a single contract"""
         symbol, exchange = extract_vt_symbol(vt_symbol)
-        end = datetime.now(DB_TZ)
-        start = end - timedelta(days)
-        contract = self.main_engine.get_contract(vt_symbol)
-
-        data = self.database.load_bar_data(symbol, exchange, interval, start, end)
-        if not data and contract and contract.history_data:
-            req = HistoryRequest(
-                symbol=symbol,
-                exchange=exchange,
-                interval=interval,
-                start=start,
-                end=end
-            )
-            data = self.main_engine.query_history(req, contract.gateway_name)
-        if not data:
-            self.write_log(f"Failed to load data for {vt_symbol}.")
-        return data or []
-
-    def create_placeholder_bar(self, dt: datetime, vt_symbol: str, bars: dict) -> BarData:
-        """Create a placeholder bar when data is missing."""
-        symbol, exchange = extract_vt_symbol(vt_symbol)
-        if vt_symbol in bars:
-            previous_bar = bars[vt_symbol]
-            return BarData(
-                symbol=previous_bar.symbol,
-                exchange=previous_bar.exchange,
-                datetime=dt,
-                open_price=previous_bar.close_price,
-                high_price=previous_bar.close_price,
-                low_price=previous_bar.close_price,
-                close_price=previous_bar.close_price,
-                gateway_name=previous_bar.gateway_name,
-            )
-        return BarData(
+        end: datetime = datetime.now(DB_TZ)
+        start: datetime = end - timedelta(days)
+        contract: Optional[ContractData] = self.main_engine.get_contract(vt_symbol)
+        data: list[BarData]
+        data = self.database.load_bar_data(
             symbol=symbol,
             exchange=exchange,
-            datetime=dt,
-            open_price=0,
-            high_price=0,
-            low_price=0,
-            close_price=0,
-            gateway_name=""
+            interval=interval,
+            start=start,
+            end=end,
         )
-
-    def on_bars(self, dt: datetime, bars: dict) -> None:
-        """Process a batch of bars."""
-        open_prices = [bar.open_price for bar in bars.values()]
-        high_prices = [bar.high_price for bar in bars.values()]
-        low_prices = [bar.low_price for bar in bars.values()]
-        close_prices = [bar.close_price for bar in bars.values()]
-        volumes = [bar.volume for bar in bars.values()]
-
-        self.memory["open"].append_row(dt, open_prices)
-        self.memory["high"].append_row(dt, high_prices)
-        self.memory["low"].append_row(dt, low_prices)
-        self.memory["close"].append_row(dt, close_prices)
-        self.memory["volume"].append_row(dt, volumes)
-
-        self.on_calculation()
-
-    def on_calculation(self):
-        pass
+        if not data:
+            if contract and contract.history_data:
+                req: HistoryRequest = HistoryRequest(
+                    symbol=symbol,
+                    exchange=exchange,
+                    interval=interval,
+                    start=start,
+                    end=end
+                )
+                data = self.main_engine.query_history(req, contract.gateway_name)
+            else:
+                msg = f"Failed to load historical data for {vt_symbol}"
+                self.write_log(msg)
+        return data
 
     # Event Processing
     def process_tick_event(self, event: Event) -> None:
@@ -329,10 +299,11 @@
         tick: TickData = event.data
         if not self.factors:
             return
-        pass
+        for factor_name, factor in self.factors:
+            if factor.inited:
+                self.call_factor_func(factor, factor.on_tick, tick)
 
     def process_bar_event(self, event: Event) -> None:
-<<<<<<< HEAD
         """Process incoming bar data."""
         bar = event.data
         if not self.dt or bar.datetime > self.dt:
@@ -342,22 +313,6 @@
             self.bars = {}
         self.bars[bar.vt_symbol] = bar
 
-    # Utilities
-    def safely_call(self, factor: FactorTemplate, func: Callable, *args) -> None:
-=======
-        """K-line (bar) data push"""
-        bar: BarData = event.data
-        self.update_memory(bar)
-        if not self.factors:
-            return
-        for factor_name, factor in self.factors.items():
-            if factor.inited:
-                self.call_factor_func(factor, factor.on_bar, bar)
-
-        # 为了OHLC等因子的计算，需要在每个bar更新后，立即生成新的因子
-        event.type = EVENT_BAR_FACTOR
-        self.event_engine.put(event)
-
     def process_bar_factor_event(self, event: Event) -> None:
         """K-line (bar) data push"""
         bar: BarData = event.data
@@ -372,12 +327,16 @@
     # Utility Functions
     def call_factor_func(self, factor: FactorTemplate, func: Callable, params: object = None) -> None:
         """Safely call factor function"""
->>>>>>> f9451cae
         try:
-            func(*args)
+            if params:
+                func(params)
+            else:
+                func()
         except Exception:
             factor.trading = False
-            self.write_log(f"Error in factor {factor.factor_key}:\n{traceback.format_exc()}")
+            factor.inited = False
+            msg: str = f"An exception occurred, factor has been stopped\n{traceback.format_exc()}"
+            self.write_log(msg, factor)
 
     def write_log(self, msg: str, factor: FactorTemplate = None) -> None:
         """输出日志"""
@@ -396,4 +355,13 @@
     def send_email(self, msg: str, factor: FactorTemplate = None) -> None:
         """发送邮件"""
         subject: str = f"{factor.factor_key}" if factor else "Factor Maker Engine"
-        self.main_engine.send_email(subject, msg)+        self.main_engine.send_email(subject, msg)
+
+    def update_factor(self, factor_name, factor_data: FactorData) -> None:
+        factor_memory: RollingDataFrame = self.memory_dict.get(factor_name)
+        factor_memory.update_factor(factor_data.datetime, factor_data.symbol, factor_data.value)
+        self.event_engine.put(Event(type=EVENT_FACTOR_RECORD, data=factor_data))
+
+    def update_memory(self, bar: BarData) -> None:
+        # Implementation needed
+        pass