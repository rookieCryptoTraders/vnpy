import importlib
import pprint
import traceback
from concurrent.futures import ThreadPoolExecutor
from datetime import datetime, timedelta
from logging import getLogger
from typing import Type, Optional, Callable

from vnpy.app.factor_maker.base import APP_NAME, EVENT_FACTOR_LOG, EVENT_FACTOR_MAKER, EVENT_FACTOR_RECORD, \
    RollingDataFrame
from vnpy.app.factor_maker.template import FactorTemplate
from vnpy.event import EventEngine, Event
from vnpy.trader.constant import Interval, Exchange
from vnpy.trader.database import BaseDatabase, get_database, DB_TZ
from vnpy.trader.engine import BaseEngine, MainEngine
from vnpy.trader.event import EVENT_TICK, EVENT_BAR, EVENT_BAR_FACTOR, EVENT_FACTOR
from vnpy.trader.object import LogData, ContractData, SubscribeRequest, TickData, BarData, HistoryRequest, FactorData
from vnpy.trader.utility import load_json, save_json, extract_vt_symbol

import polars as pl

factor_module_name = 'vnpy.app.factor_maker.factors'


# factor maker engine


class FactorEngine(BaseEngine):
    setting_filename: str = "factor_maker_setting.json"
    data_filename: str = "factor_maker_data.json"

    def __init__(self, main_engine: MainEngine, event_engine: EventEngine) -> None:
        """"""
        super().__init__(main_engine, event_engine, APP_NAME)

        self.factor_data: dict[str, dict] = {}
        self.classes: dict[str, Type[FactorTemplate]] = {}
        self.factors: dict[str, FactorTemplate] = {}
<<<<<<< HEAD
        # self.symbol_factor_map: dict[str, list[FactorTemplate]] = {} # todo: #1. 暂时不需要这个. 日后如果为了更细化每个symbol所需要计算的因子种类再启用.
=======
>>>>>>> 40789145
        self.init_executor: ThreadPoolExecutor = ThreadPoolExecutor(max_workers=1)
        self.memory_dict: dict[str, RollingDataFrame] = {}
        self.max_memory_length: int = 10
        self.database: BaseDatabase = get_database()
        self.tickers = self.main_engine.tickers

    def init_engine(self) -> None:
        """"""
        self.load_factor_class()
        self.load_factor_setting()
        self.load_factor_data()
        self.register_event()

        # test
        # from vnpy.app.factor_maker.factors import OPEN
        # fct = OPEN
        # factor_class = str(fct).rsplit(sep='.', maxsplit=1)[1][:-2]  # 去掉最后的"'>"
        # factor_symbol = fct.symbol
        # factor_name = fct.factor_name
        # # factor_class = factor_class[0]+'.'+factor_class[1].upper()
        # self.add_factor(factor_class, factor_name, ticker='btcusdt',
        #                 setting={'freq': Interval.MINUTE,
        #                          'symbol': factor_symbol,
        #                          'factor_name': factor_name,
        #                          'exchange': Exchange.BINANCE})  # self.freq.value, self.symbol, self.factor_name, self.exchange.value
        # self.save_factor_setting()

        self.init_all_factors()
        self.start_all_factors()
        self.write_log("因子计算引擎初始化成功")

    def register_event(self) -> None:
        """注册事件引擎"""
        self.event_engine.register(EVENT_TICK, self.process_tick_event)
        self.event_engine.register(EVENT_BAR, self.process_bar_event)
        self.event_engine.register(EVENT_BAR_FACTOR, self.process_bar_factor_event)
        self.event_engine.register(EVENT_FACTOR, self.process_factor_event)

    # Loading and Saving Data
    def load_factor_class(self):
        """Load a factor class from a specified module."""
        try:
            self.module = importlib.import_module(factor_module_name)
        except Exception as e:
            logger = getLogger(__name__)
            logger.error(
                f"Failed to import factor module from {factor_module_name}, triggered exception:\n{traceback.format_exc()}")

    def load_factor_setting(self) -> None:
        """从js加载因子计算策略配置"""
        factor_setting: dict = load_json(self.setting_filename)  # todo: 需要设为self.factor_setting吗? 感觉弄成内部变量更好
        for factor_name, factor_config in factor_setting.items():
            self.add_factor(
                factor_config["class_name"],
                factor_name,
                factor_config["ticker"],
                factor_config["setting"]
            )

    def save_factor_setting(self) -> None:
        """保存因子配置"""
        factor_setting: dict = {}
        for name, factor in self.factors.items():
            factor_setting[name] = {
                "class_name": factor.__class__.__name__,
                "ticker": factor.symbol,
                "setting": factor.get_parameters(),
                # "dependencies": factor.dependencies
                "dependencies_factor": factor.dependencies_factor,
                "dependencies_freq": factor.dependencies_freq,
                "dependencies_symbol": factor.dependencies_symbol,
                "dependencies_exchange": factor.dependencies_exchange,
            }
        save_json(self.setting_filename, factor_setting)

    def load_factor_data(self) -> None:
        """加载策略数据"""
        self.factor_data = load_json(self.data_filename)

    def sync_factor_data(self, factor: FactorTemplate) -> None:
        """保存因子数据到文件"""
        data: dict = factor.get_variables()
        data.pop("inited")
        data.pop("trading")
        self.factor_data[factor.factor_key] = data
        save_json(self.data_filename, self.factor_data)

    # Factor Management
    def add_factor(self, class_name: str, factor_name: str, setting: dict) -> None:
        if factor_name in self.factors:
            msg = f"Creation failed, factor name {factor_name} already exists."
            self.write_log(msg)
            return
        factor_class = getattr(self.module, class_name)
        if not factor_class:
            msg = f"Creation failed, factor class {class_name} not found."
            self.write_log(msg)
            return
        if factor_class.__name__ not in self.classes:
            self.classes[factor_class.__name__] = factor_class
        factor: FactorTemplate = factor_class(engine=self, setting=setting)
        self.factors[factor_name] = factor
<<<<<<< HEAD
        # vt_symbol = f'{factor.symbol}.{factor.exchange.value}'
        # if vt_symbol not in self.symbol_factor_map:
        #     self.symbol_factor_map[vt_symbol] = []
        # self.symbol_factor_map[vt_symbol].append(factor)
=======
>>>>>>> 40789145

    def edit_factor(self, factor_name: str, setting: dict) -> None:
        """编辑因子参数"""
        factor: FactorTemplate = self.factors[factor_name]
        factor.update_setting(setting)
        self.save_factor_setting()
        self.put_factor_event(factor)

    def remove_factor(self, factor_name: str) -> bool:
        """移除因子实例"""
        factor: FactorTemplate = self.factors[factor_name]
        if factor.trading:
            msg: str = f"因子{factor_name}移除失败，请先停止"
            self.write_log(msg, factor)
            return False
<<<<<<< HEAD
        raise NotImplementedError("需要删除symbol_factor_map")
        vt_symbol = f'{factor.symbol}.{factor.exchange.value}'
        factors: list = self.symbol_factor_map[vt_symbol]  # todo: #1. 暂时不需要这个. 日后如果为了更细化每个symbol所需要计算的因子种类再启用.
        factors.remove(factor)
=======

>>>>>>> 40789145
        self.factors.pop(factor_name)
        self.save_factor_setting()
        self.factor_data.pop(factor_name, None)
        save_json(self.data_filename, self.factor_data)
        return True

    def get_all_factor_class_names(self) -> list:
        """获取所有加载因子类名"""
        return list(self.classes.keys())

    def get_factor_class_parameters(self, class_name: str) -> dict:
        """获取策略类参数"""
        factor_class: FactorTemplate = getattr(self.module, class_name)
        parameters: dict = {name: getattr(factor_class, name) for name in factor_class.parameters}
        return parameters

    def get_factor_parameters(self, factor_name) -> dict:
        """获取策略参数"""
        factor: FactorTemplate = self.factors[factor_name]
        return factor.get_parameters()

    # Factor Lifecycle
    def init_all_factors(self) -> None:
        """初始化所有策略"""
        for factor_name in self.factors.keys():
            self.init_factor(factor_name)

    def init_factor(self, factor_name: str) -> None:
        """Initialize factor"""
        self.init_executor.submit(self._init_factor, factor_name)

    def _init_factor(self, factor_name: str) -> None:
        """Initialize factor"""
        factor: FactorTemplate = self.factors[factor_name]
        if factor.inited:
            self.write_log(f"Factor {factor_name} has already been initialized, duplicate operation is not allowed")
            return
        self.write_log(f"Factor {factor_name} is starting initialization")
        self.call_factor_func(factor, factor.on_init)
        data: Optional[dict] = self.factor_data.get(factor_name, None)
        if data:
            for name in factor.variables:
                value: Optional[object] = data.get(name, None)
                if value is not None:
                    setattr(factor, name, value)

        factor.inited = True
        self.max_memory_length = max(self.max_memory_length, factor.lookback_period)
        # init the memory dataframe (row:datetime, column:ticker) for factors
        memory_df = RollingDataFrame(self.tickers, self.max_memory_length)
        self.memory_dict[factor_name] = memory_df
        self.put_factor_event(factor)
        self.write_log(f"Factor {factor_name} initialization complete")

    def start_all_factors(self) -> None:
        """启动所有策略"""
        for factor_name in self.factors.keys():
            self.start_factor(factor_name)

    def start_factor(self, factor_name: str) -> None:
        """Start factor"""
        factor: FactorTemplate = self.factors[factor_name]
        if not factor.inited:
            self.write_log(f"Factor {factor_name} failed to start, please initialize it first")
            return
        if factor.trading:
            self.write_log(f"Factor {factor_name} is already running, please do not repeat the operation")
            return
        self.call_factor_func(factor, factor.on_start)
        self.put_factor_event(factor)

    def stop_all_factors(self) -> None:
        """启动所有策略"""
        for factor_name in self.factors.keys():
            self.stop_factor(factor_name)

    def stop_factor(self, factor_name: str) -> None:
        """停止因子"""
        factor: FactorTemplate = self.factors[factor_name]
        if not factor.trading:
            msg: str = f"因子{factor_name}未启动, 无须停止"
            self.write_log(msg, factor)
            return
        self.call_factor_func(factor, factor.on_stop)
        self.write_log(f"因子{factor_name}同步数据状态")
        self.sync_factor_data(factor)
        self.put_factor_event(factor)

    def close(self) -> None:
        """关闭"""
        self.stop_all_factors()

    # Historical Data Handling
    def load_bars(self, days: int, interval: Interval) -> None:
        """Load historical data"""
        # todo check vt_symbols and tickers
        # here we only using binance
        vt_symbols: list = [f'{ticker}.{Exchange.BINANCE.value}' for ticker in self.tickers]
        dts: set[datetime] = set()
        history_data: dict[tuple, BarData] = {}
        for vt_symbol in vt_symbols:
            data: list[BarData] = self.load_bar(vt_symbol, days, interval)
            for bar in data:
                dts.add(bar.datetime)
                history_data[(bar.datetime, vt_symbol)] = bar
        dts: list = list(dts)
        dts.sort()
        bars: dict = {}
        for dt in dts:
            for vt_symbol in vt_symbols:
                bar: Optional[BarData] = history_data.get((dt, vt_symbol), None)
                if bar:
                    bars[vt_symbol] = bar
                elif vt_symbol in bars:
                    old_bar: BarData = bars[vt_symbol]
                    bar = BarData(
                        symbol=old_bar.symbol,
                        exchange=old_bar.exchange,
                        datetime=dt,
                        open_price=old_bar.close_price,
                        high_price=old_bar.close_price,
                        low_price=old_bar.close_price,
                        close_price=old_bar.close_price,
                        gateway_name=old_bar.gateway_name
                    )
                    bars[vt_symbol] = bar
                for factor_name, factor in self.factors:
                    self.call_factor_func(factor, factor.on_bar, bar)

    def load_bar(self, vt_symbol: str, days: int, interval: Interval) -> list[BarData]:
        """Load historical data for a single contract"""
        symbol, exchange = extract_vt_symbol(vt_symbol)
        end: datetime = datetime.now(DB_TZ)
        start: datetime = end - timedelta(days)
        contract: Optional[ContractData] = self.main_engine.get_contract(vt_symbol)
        data: list[BarData]
        data = self.database.load_bar_data(
            symbol=symbol,
            exchange=exchange,
            interval=interval,
            start=start,
            end=end,
        )
        if not data:
            if contract and contract.history_data:
                req: HistoryRequest = HistoryRequest(
                    symbol=symbol,
                    exchange=exchange,
                    interval=interval,
                    start=start,
                    end=end
                )
                data = self.main_engine.query_history(req, contract.gateway_name)
            else:
                msg = f"Failed to load historical data for {vt_symbol}"
                self.write_log(msg)
        return data

    # Event Processing
    def process_tick_event(self, event: Event) -> None:
        """Market data tick push"""
        tick: TickData = event.data
<<<<<<< HEAD
        print(self.symbol_factor_map)
        factors: list = self.symbol_factor_map.get(tick.vt_symbol, [])
        if not factors:
=======
        if not self.factors:
>>>>>>> 40789145
            return
        for factor_name, factor in self.factors:
            if factor.inited:
                self.call_factor_func(factor, factor.on_tick, tick)

    def process_bar_event(self, event: Event) -> None:
        """K-line (bar) data push"""
        print(event.__dict__)
        bar: BarData = event.data
        self.update_memory(bar)
        if not self.factors:
            return
        for factor_name, factor in self.factors:
            if factor.inited:
                self.call_factor_func(factor, factor.on_bar, bar)

        # 为了OHLC等因子的计算，需要在每个bar更新后，生成新的因子
        event.type = EVENT_BAR_FACTOR
        self.event_engine.put(event)

    def process_bar_factor_event(self, event: Event) -> None:
        """K-line (bar) data push"""
        bar: BarData = event.data
        for k, factor in self.factors.items():
            if factor.factor_name in ['open', 'high', 'low', 'close', 'volume']:
                self.call_factor_func(factor, factor.on_bar, bar)

    def process_factor_event(self, event: Event) -> None:
        """Process factor event"""
        data: FactorData = event.data

    # Utility Functions
    def call_factor_func(self, factor: FactorTemplate, func: Callable, params: object = None) -> None:
        """Safely call factor function"""
        try:
            if params:
                func(params)
            else:
                func()
        except Exception:
            factor.trading = False
            factor.inited = False
            msg: str = f"An exception occurred, factor has been stopped\n{traceback.format_exc()}"
            self.write_log(msg, factor)

    def write_log(self, msg: str, factor: FactorTemplate = None) -> None:
        """输出日志"""
        if factor:
            msg: str = f"{factor.factor_key}: {msg}"
        log: LogData = LogData(msg=msg, gateway_name=APP_NAME)
        event: Event = Event(type=EVENT_FACTOR_LOG, data=log)
        self.event_engine.put(event)

    def put_factor_event(self, factor: FactorTemplate) -> None:
        """推送事件更新策略界面"""
        data: dict = factor.get_data()
        event: Event = Event(EVENT_FACTOR_MAKER, data)
        self.event_engine.put(event)

    def send_email(self, msg: str, factor: FactorTemplate = None) -> None:
        """发送邮件"""
        subject: str = f"{factor.factor_key}" if factor else "Factor Maker Engine"
        self.main_engine.send_email(subject, msg)

    def update_factor(self, factor_name, factor_data: FactorData) -> None:
        factor_memory: RollingDataFrame = self.memory_dict.get(factor_name)
        factor_memory.update_factor(factor_data.datetime, factor_data.symbol, factor_data.value)
        self.event_engine.put(Event(type=EVENT_FACTOR_RECORD, data=factor_data))

    def update_memory(self, bar: BarData) -> None:
        # Implementation needed
        pass<|MERGE_RESOLUTION|>--- conflicted
+++ resolved
@@ -1,5 +1,4 @@
 import importlib
-import pprint
 import traceback
 from concurrent.futures import ThreadPoolExecutor
 from datetime import datetime, timedelta
@@ -13,7 +12,7 @@
 from vnpy.trader.constant import Interval, Exchange
 from vnpy.trader.database import BaseDatabase, get_database, DB_TZ
 from vnpy.trader.engine import BaseEngine, MainEngine
-from vnpy.trader.event import EVENT_TICK, EVENT_BAR, EVENT_BAR_FACTOR, EVENT_FACTOR
+from vnpy.trader.event import EVENT_TICK, EVENT_BAR, EVENT_BAR_FACTOR,EVENT_FACTOR
 from vnpy.trader.object import LogData, ContractData, SubscribeRequest, TickData, BarData, HistoryRequest, FactorData
 from vnpy.trader.utility import load_json, save_json, extract_vt_symbol
 
@@ -36,10 +35,6 @@
         self.factor_data: dict[str, dict] = {}
         self.classes: dict[str, Type[FactorTemplate]] = {}
         self.factors: dict[str, FactorTemplate] = {}
-<<<<<<< HEAD
-        # self.symbol_factor_map: dict[str, list[FactorTemplate]] = {} # todo: #1. 暂时不需要这个. 日后如果为了更细化每个symbol所需要计算的因子种类再启用.
-=======
->>>>>>> 40789145
         self.init_executor: ThreadPoolExecutor = ThreadPoolExecutor(max_workers=1)
         self.memory_dict: dict[str, RollingDataFrame] = {}
         self.max_memory_length: int = 10
@@ -52,21 +47,6 @@
         self.load_factor_setting()
         self.load_factor_data()
         self.register_event()
-
-        # test
-        # from vnpy.app.factor_maker.factors import OPEN
-        # fct = OPEN
-        # factor_class = str(fct).rsplit(sep='.', maxsplit=1)[1][:-2]  # 去掉最后的"'>"
-        # factor_symbol = fct.symbol
-        # factor_name = fct.factor_name
-        # # factor_class = factor_class[0]+'.'+factor_class[1].upper()
-        # self.add_factor(factor_class, factor_name, ticker='btcusdt',
-        #                 setting={'freq': Interval.MINUTE,
-        #                          'symbol': factor_symbol,
-        #                          'factor_name': factor_name,
-        #                          'exchange': Exchange.BINANCE})  # self.freq.value, self.symbol, self.factor_name, self.exchange.value
-        # self.save_factor_setting()
-
         self.init_all_factors()
         self.start_all_factors()
         self.write_log("因子计算引擎初始化成功")
@@ -89,8 +69,8 @@
                 f"Failed to import factor module from {factor_module_name}, triggered exception:\n{traceback.format_exc()}")
 
     def load_factor_setting(self) -> None:
-        """从js加载因子计算策略配置"""
-        factor_setting: dict = load_json(self.setting_filename)  # todo: 需要设为self.factor_setting吗? 感觉弄成内部变量更好
+        """加载因子计算策略配置"""
+        factor_setting: dict = load_json(self.setting_filename)
         for factor_name, factor_config in factor_setting.items():
             self.add_factor(
                 factor_config["class_name"],
@@ -107,11 +87,7 @@
                 "class_name": factor.__class__.__name__,
                 "ticker": factor.symbol,
                 "setting": factor.get_parameters(),
-                # "dependencies": factor.dependencies
-                "dependencies_factor": factor.dependencies_factor,
-                "dependencies_freq": factor.dependencies_freq,
-                "dependencies_symbol": factor.dependencies_symbol,
-                "dependencies_exchange": factor.dependencies_exchange,
+                "dependencies": factor.dependencies
             }
         save_json(self.setting_filename, factor_setting)
 
@@ -142,13 +118,6 @@
             self.classes[factor_class.__name__] = factor_class
         factor: FactorTemplate = factor_class(engine=self, setting=setting)
         self.factors[factor_name] = factor
-<<<<<<< HEAD
-        # vt_symbol = f'{factor.symbol}.{factor.exchange.value}'
-        # if vt_symbol not in self.symbol_factor_map:
-        #     self.symbol_factor_map[vt_symbol] = []
-        # self.symbol_factor_map[vt_symbol].append(factor)
-=======
->>>>>>> 40789145
 
     def edit_factor(self, factor_name: str, setting: dict) -> None:
         """编辑因子参数"""
@@ -164,14 +133,7 @@
             msg: str = f"因子{factor_name}移除失败，请先停止"
             self.write_log(msg, factor)
             return False
-<<<<<<< HEAD
-        raise NotImplementedError("需要删除symbol_factor_map")
-        vt_symbol = f'{factor.symbol}.{factor.exchange.value}'
-        factors: list = self.symbol_factor_map[vt_symbol]  # todo: #1. 暂时不需要这个. 日后如果为了更细化每个symbol所需要计算的因子种类再启用.
-        factors.remove(factor)
-=======
-
->>>>>>> 40789145
+
         self.factors.pop(factor_name)
         self.save_factor_setting()
         self.factor_data.pop(factor_name, None)
@@ -196,16 +158,19 @@
     # Factor Lifecycle
     def init_all_factors(self) -> None:
         """初始化所有策略"""
+        print(3)
         for factor_name in self.factors.keys():
             self.init_factor(factor_name)
 
     def init_factor(self, factor_name: str) -> None:
         """Initialize factor"""
+        print(2)
         self.init_executor.submit(self._init_factor, factor_name)
 
     def _init_factor(self, factor_name: str) -> None:
         """Initialize factor"""
         factor: FactorTemplate = self.factors[factor_name]
+        print(1)
         if factor.inited:
             self.write_log(f"Factor {factor_name} has already been initialized, duplicate operation is not allowed")
             return
@@ -334,13 +299,7 @@
     def process_tick_event(self, event: Event) -> None:
         """Market data tick push"""
         tick: TickData = event.data
-<<<<<<< HEAD
-        print(self.symbol_factor_map)
-        factors: list = self.symbol_factor_map.get(tick.vt_symbol, [])
-        if not factors:
-=======
         if not self.factors:
->>>>>>> 40789145
             return
         for factor_name, factor in self.factors:
             if factor.inited:
@@ -348,7 +307,6 @@
 
     def process_bar_event(self, event: Event) -> None:
         """K-line (bar) data push"""
-        print(event.__dict__)
         bar: BarData = event.data
         self.update_memory(bar)
         if not self.factors:
