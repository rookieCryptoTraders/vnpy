from __future__ import annotations

import csv
import time
from collections import defaultdict
from collections.abc import Callable
from datetime import datetime
<<<<<<< HEAD
from logging import INFO,ERROR
=======
from logging import INFO, ERROR
>>>>>>> 0fd7233b
from typing import List, Optional, Union, TYPE_CHECKING, Literal

import polars as pl

from vnpy.config import match_format_string
from vnpy.event import Event, EventEngine
from vnpy.trader.constant import Interval, Exchange
from vnpy.trader.database import BaseDatabase, BarOverview, DB_TZ, TV_BaseOverview, TickOverview, \
    FactorOverview, TimeRange, VTSYMBOL_OVERVIEW
from vnpy.trader.datafeed import BaseDatafeed, get_datafeed
from vnpy.trader.engine import BaseEngine, MainEngine
from vnpy.trader.event import EVENT_LOG, EVENT_BAR_FILLING
from vnpy.trader.event import EVENT_DATAMANAGER_LOAD_BAR_REQUEST, EVENT_DATAMANAGER_LOAD_FACTOR_REQUEST, \
    EVENT_DATAMANAGER_LOAD_BAR_RESPONSE, EVENT_DATAMANAGER_LOAD_FACTOR_RESPONSE
from vnpy.trader.object import ContractData
from vnpy.trader.object import HistoryRequest, BarData, TickData, FactorData
from vnpy.trader.object import LogData
from vnpy.trader.utility import ZoneInfo
from .base import APP_NAME

if TYPE_CHECKING:
    from vnpy_clickhouse.clickhouse_database import ClickhouseDatabase


class DataManagerEngine(BaseEngine):
    """"""

    def __init__(
            self,
            main_engine: MainEngine,
            event_engine: EventEngine,
            database: Union[
                          BaseDatabase, ClickhouseDatabase] | None = None
    ) -> None:
        """"""
        super().__init__(main_engine, event_engine, APP_NAME)

        # self.database: BaseDatabase = get_database()
        self.database: Union[
            BaseDatabase, ClickhouseDatabase] = database  # fixme: database should not affiliated to data_manager. database is event driven
        self.datafeed: BaseDatafeed = get_datafeed()

    def init_engine(self):
        self.register_event()
        self.write_log(f"finish init engine")

    def register_event(self) -> None:
        """
        Register event handlers.
        """
        self.event_engine.register(EVENT_DATAMANAGER_LOAD_BAR_REQUEST, self.on_load_bar_data)
        self.event_engine.register(EVENT_DATAMANAGER_LOAD_FACTOR_REQUEST, self.on_load_factor_data)

    def on_load_bar_data(self, event: Event) -> None:
        event_type, data = event.type, event.data
        if isinstance(data, list) and isinstance(data[0], dict):
            res = []
            for d in data:
<<<<<<< HEAD
                res.append(self.database.load_bar_data(**d))
            res = pl.concat(res, how="vertical",rechunk=True)
        elif isinstance(data,dict):
=======
                tmp=self.database.load_bar_data(**d)
                if tmp is not None:
                    res.append(tmp)
                else:
                    self.write_log(f"on_load_bar_data: no data found for {d}", level=INFO)
            res = pl.concat(res, how="vertical", rechunk=True)
        elif isinstance(data, dict):
>>>>>>> 0fd7233b
            res = self.database.load_bar_data(
                **data
            )
        else:
<<<<<<< HEAD
            self.write_log(f"Invalid data format for {EVENT_DATAMANAGER_LOAD_BAR_REQUEST}: {data}",level=ERROR)
=======
            self.write_log(f"Invalid data format for {EVENT_DATAMANAGER_LOAD_BAR_REQUEST}: {data}", level=ERROR)
>>>>>>> 0fd7233b
            raise TypeError(f"Invalid data format for {EVENT_DATAMANAGER_LOAD_BAR_REQUEST}: {data}")
        self.write_log(
            f"Successfully processed {EVENT_DATAMANAGER_LOAD_BAR_REQUEST}, response count: {len(res)}")
        self.put_event(Event(EVENT_DATAMANAGER_LOAD_BAR_RESPONSE, data=res))
<<<<<<< HEAD

    def on_load_factor_data(self, event: Event) -> None:
        event_type, data = event.type, event.data
        self.write_log(f"load factor request {data}")
        res = self.database.load_factor_data(
            **data)
        self.put_event(Event(EVENT_DATAMANAGER_LOAD_FACTOR_RESPONSE, res))
        self.write_log(f"Successfully processed {EVENT_DATAMANAGER_LOAD_FACTOR_RESPONSE}, response count: {len(res)}")
=======
        print(f"put_event {EVENT_DATAMANAGER_LOAD_BAR_RESPONSE}: {event_type}, {data}, response count: {len(res)}",flush=True)

    def on_load_factor_data(self, event: Event) -> None:
        event_type, data = event.type, event.data
        if isinstance(data, list) and isinstance(data[0], dict):
            res = []
            for d in data:
                res.append(self.database.load_factor_data(**d))
            res = pl.concat(res, how="vertical", rechunk=True)
        elif isinstance(data, dict):
            res = self.database.load_factor_data(
                **data
            )
        else:
            self.write_log(f"Invalid data format for {EVENT_DATAMANAGER_LOAD_FACTOR_REQUEST}: {data}", level=ERROR)
            raise TypeError(f"Invalid data format for {EVENT_DATAMANAGER_LOAD_FACTOR_REQUEST}: {data}")
        self.write_log(
            f"Successfully processed {EVENT_DATAMANAGER_LOAD_FACTOR_REQUEST}, response count: {len(res)}")
        self.put_event(Event(EVENT_DATAMANAGER_LOAD_FACTOR_RESPONSE, data=res))
>>>>>>> 0fd7233b

    def on_bar_filling(self, bar: BarData) -> None:
        """
        Bar event push.
        Bar event of a specific vt_symbol is also pushed.
        """
        self.put_event(Event(EVENT_BAR_FILLING, bar))
        self.put_event(Event(EVENT_BAR_FILLING + bar.vt_symbol, bar))

    def union_gaps(self,
                   gaps: dict[str, list[TimeRange]],
                   start: datetime = None,
                   end: datetime = None
                   ) -> dict[str, list[TimeRange]]:
        """
        Union gaps in the overview.
        """
        res = defaultdict(list)
        for overview_key, time_ranges in gaps.items():
            info = match_format_string(VTSYMBOL_OVERVIEW, overview_key)
            for time_range in time_ranges:
                if time_range.start < start:
                    time_range.start = start
                if time_range.end > end:
                    time_range.end = end
                res[overview_key].append(time_range)
        return res

    def import_data_from_csv(
            self,
            file_path: str,
            symbol: str,
            exchange: Exchange,
            interval: Interval,
            tz_name: str,
            datetime_head: str,
            open_head: str,
            high_head: str,
            low_head: str,
            close_head: str,
            volume_head: str,
            turnover_head: str,
            open_interest_head: str,
            datetime_format: str
    ) -> tuple:
        """"""
        with open(file_path, "rt") as f:
            buf: list = [line.replace("\0", "") for line in f]

        reader: csv.DictReader = csv.DictReader(buf, delimiter=",")

        bars: List[BarData] = []
        start: Optional[datetime] = None
        count: int = 0
        tz = ZoneInfo(tz_name)

        for item in reader:
            if datetime_format:
                dt: datetime = datetime.strptime(item[datetime_head], datetime_format)
            else:
                dt: datetime = datetime.fromisoformat(item[datetime_head])
            dt = dt.replace(tzinfo=tz)

            turnover = item.get(turnover_head, 0)
            open_interest = item.get(open_interest_head, 0)

            bar: BarData = BarData(
                symbol=symbol,
                exchange=exchange,
                datetime=dt,
                interval=interval,
                volume=float(item[volume_head]),
                open_price=float(item[open_head]),
                high_price=float(item[high_head]),
                low_price=float(item[low_head]),
                close_price=float(item[close_head]),
                turnover=float(turnover),
                open_interest=float(open_interest),
                gateway_name="DB",
            )

            bars.append(bar)

            # do some statistics
            count += 1
            if not start:
                start = bar.datetime

        end: datetime = bar.datetime

        # insert into database
        self.database.save_bar_data(bars)

        return start, end, count

    def output_data_to_csv(
            self,
            file_path: str,
            symbol: str,
            exchange: Exchange,
            interval: Interval,
            start: datetime,
            end: datetime
    ) -> bool:
        """"""
        bars: List[BarData] = self.load_bar_data(symbol, exchange, interval, start, end)

        fieldnames: list = [
            "symbol",
            "exchange",
            "datetime",
            "open",
            "high",
            "low",
            "close",
            "volume",
            "turnover",
            "open_interest"
        ]

        try:
            with open(file_path, "w") as f:
                writer: csv.DictWriter = csv.DictWriter(f, fieldnames=fieldnames, lineterminator="\n")
                writer.writeheader()

                for bar in bars:
                    d: dict = {
                        "symbol": bar.symbol,
                        "exchange": bar.exchange.value,
                        "datetime": bar.datetime.strftime("%Y-%m-%d %H:%M:%S"),
                        "open": bar.open_price,
                        "high": bar.high_price,
                        "low": bar.low_price,
                        "close": bar.close_price,
                        "turnover": bar.turnover,
                        "volume": bar.volume,
                        "open_interest": bar.open_interest,
                    }
                    writer.writerow(d)

            return True
        except PermissionError:
            return False

    def get_bar_overview(self) -> dict[str, BarOverview]:
        return self.database.get_bar_overview()

    def get_tick_overview(self) -> dict[str, TickOverview]:
        return self.database.get_tick_overview()

    def get_factor_overview(self) -> dict[str, FactorOverview]:
        return self.database.get_factor_overview()

    def load_bar_data(
            self,
            symbol: str,
            exchange: Exchange,
            interval: Interval,
            start: datetime,
            end: datetime
    ) -> List[BarData]:
        """"""
        bars: List[BarData] = self.database.load_bar_data(
            symbol,
            exchange,
            interval,
            start,
            end
        )

        return bars

    def load_factor_data(
            self,
            symbol: str,
            exchange: Exchange,
            interval: Interval,
            factor_list: Union[list[str], str],
            start: datetime,
            end: datetime,
            ret: Literal["rows", "numpy", "pandas", "polars"] = "polars",
    ) -> list[FactorData]:
        factors: List[FactorData] = self.database.load_factor_data(
            symbol=symbol,
            exchange=exchange,
            interval=interval,
            factor_list=factor_list,
            start=start,
            end=end,
            ret=ret
        )
        return factors

    def delete_bar_data(
            self,
            symbol: str,
            exchange: Exchange,
            interval: Interval
    ) -> int:
        """"""
        count: int = self.database.delete_bar_data(
            symbol,
            exchange,
            interval
        )

        return count

    def download_bar_data(
            self,
            symbol: str,
            exchange: Exchange,
            interval: Union[str, Interval],
            start: datetime,
            end: datetime = None,
            save: bool = False
    ) -> Union[int, List[BarData]]:
        """
        Query bar data from datafeed.
        """
        if end is None:
            end = datetime.now(DB_TZ)
        if isinstance(interval, str):
            interval = Interval(interval)
        req: HistoryRequest = HistoryRequest(
            symbol=symbol,
            exchange=exchange,
            interval=interval,
            start=start,
            end=end
        )

        vt_symbol: str = f"{symbol}.{exchange.value}"
        contract: Optional[ContractData] = self.main_engine.get_contract(vt_symbol)

        # If history data provided in gateway, then query
        if contract and contract.history_data:
            data: List[BarData] = self.main_engine.query_history(
                req, contract.gateway_name
            )
        # Otherwise use datafeed to query data
        else:
            data: List[dict] = self.datafeed.query_bar_history(req=req, output=self.write_log)

        if save:
            if data:
                status = self.database.save_bar_data(data)
                return status
        else:
            # If not saving, just return the data
            return data

        return 0

    def download_bar_data_20250629(
            self,
            requests: list[HistoryRequest],
            gateway_name: str = "",
    ) -> Union[int, List[BarData]]:
        """
        Query bar data from datafeed.
        """

        bar_data_list: List[BarData] = []
        for req in requests:
            data: List[BarData] = self.main_engine.query_history(
                req, gateway_name
            )
            bar_data_list.extend(data)

        return bar_data_list

    def download_tick_data(
            self,
            symbol: str,
            exchange: Exchange,
            start: datetime,
            output: Callable
    ) -> int:
        """
        Query tick data from datafeed.
        """
        req: HistoryRequest = HistoryRequest(
            symbol=symbol,
            exchange=exchange,
            start=start,
            end=datetime.now(DB_TZ)
        )

        data: List[TickData] = self.datafeed.query_tick_history(req, output)

        if data:
            self.database.save_tick_data(data)
            return len(data)

        return 0

    def download_missing_bars(self, requests: HistoryRequest) -> Union[TV_BaseOverview, None]:
        return None

    def download_bar_data_gaps(self, gap_dict: dict[str, list[TimeRange]]):
        """
        Download bar data for gaps in the overview.
        """
        res = defaultdict(list)
        for overview_key, time_ranges in gap_dict.items():
            start_dt = min([time_range.start for time_range in time_ranges])
            end_dt = max([time_range.end for time_range in time_ranges])
            self.write_log(f"download_bar_data_gaps: {overview_key}, {start_dt} - {end_dt}")
            info = match_format_string(VTSYMBOL_OVERVIEW, overview_key)
            for time_range in time_ranges:
                res[overview_key].extend(self.download_bar_data(symbol=info['symbol'],
                                                                exchange=Exchange(info['exchange']),
                                                                interval=Interval(info['interval']),
                                                                start=time_range.start,
                                                                end=time_range.end,
                                                                save=False))
        return res

    def write_log(self, msg: str, level=INFO) -> None:
        """
        Write log message to the log file.
        """
        log: LogData = LogData(msg=msg, gateway_name=APP_NAME, level=level)
        event = Event(type=EVENT_LOG, data=log)
        self.put_event(event)

    def put_event(self, event):
        """
        Put event to the event engine.
        """
        self.event_engine.put(event)

    def close(self) -> None:
        pass<|MERGE_RESOLUTION|>--- conflicted
+++ resolved
@@ -5,11 +5,7 @@
 from collections import defaultdict
 from collections.abc import Callable
 from datetime import datetime
-<<<<<<< HEAD
-from logging import INFO,ERROR
-=======
 from logging import INFO, ERROR
->>>>>>> 0fd7233b
 from typing import List, Optional, Union, TYPE_CHECKING, Literal
 
 import polars as pl
@@ -68,11 +64,6 @@
         if isinstance(data, list) and isinstance(data[0], dict):
             res = []
             for d in data:
-<<<<<<< HEAD
-                res.append(self.database.load_bar_data(**d))
-            res = pl.concat(res, how="vertical",rechunk=True)
-        elif isinstance(data,dict):
-=======
                 tmp=self.database.load_bar_data(**d)
                 if tmp is not None:
                     res.append(tmp)
@@ -80,30 +71,15 @@
                     self.write_log(f"on_load_bar_data: no data found for {d}", level=INFO)
             res = pl.concat(res, how="vertical", rechunk=True)
         elif isinstance(data, dict):
->>>>>>> 0fd7233b
             res = self.database.load_bar_data(
                 **data
             )
         else:
-<<<<<<< HEAD
-            self.write_log(f"Invalid data format for {EVENT_DATAMANAGER_LOAD_BAR_REQUEST}: {data}",level=ERROR)
-=======
             self.write_log(f"Invalid data format for {EVENT_DATAMANAGER_LOAD_BAR_REQUEST}: {data}", level=ERROR)
->>>>>>> 0fd7233b
             raise TypeError(f"Invalid data format for {EVENT_DATAMANAGER_LOAD_BAR_REQUEST}: {data}")
         self.write_log(
             f"Successfully processed {EVENT_DATAMANAGER_LOAD_BAR_REQUEST}, response count: {len(res)}")
         self.put_event(Event(EVENT_DATAMANAGER_LOAD_BAR_RESPONSE, data=res))
-<<<<<<< HEAD
-
-    def on_load_factor_data(self, event: Event) -> None:
-        event_type, data = event.type, event.data
-        self.write_log(f"load factor request {data}")
-        res = self.database.load_factor_data(
-            **data)
-        self.put_event(Event(EVENT_DATAMANAGER_LOAD_FACTOR_RESPONSE, res))
-        self.write_log(f"Successfully processed {EVENT_DATAMANAGER_LOAD_FACTOR_RESPONSE}, response count: {len(res)}")
-=======
         print(f"put_event {EVENT_DATAMANAGER_LOAD_BAR_RESPONSE}: {event_type}, {data}, response count: {len(res)}",flush=True)
 
     def on_load_factor_data(self, event: Event) -> None:
@@ -123,7 +99,6 @@
         self.write_log(
             f"Successfully processed {EVENT_DATAMANAGER_LOAD_FACTOR_REQUEST}, response count: {len(res)}")
         self.put_event(Event(EVENT_DATAMANAGER_LOAD_FACTOR_RESPONSE, data=res))
->>>>>>> 0fd7233b
 
     def on_bar_filling(self, bar: BarData) -> None:
         """
