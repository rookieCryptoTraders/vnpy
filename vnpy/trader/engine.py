--- conflicted
+++ resolved
@@ -53,13 +53,10 @@
 from .logger import DEBUG, INFO, WARNING, ERROR, CRITICAL
 from ..utils.datetimes import DatetimeUtils, TimeFreq
 
-<<<<<<< HEAD
-=======
 # The following logic was adjusted by Gemini for adding AgentEngine.
 # from ..agent.engine import AgentEngine
 
 
->>>>>>> 0fd7233b
 if TYPE_CHECKING:
     from .gateway import BaseGateway
 
@@ -89,22 +86,13 @@
         self.gateways: dict[str, "BaseGateway"] = {}
         self.engines: dict[str, BaseEngine] = {}
         self.apps: dict[str, BaseApp] = {}
-<<<<<<< HEAD
-        self.intervals: list[Interval] = [Interval(interval) for interval in SETTINGS.get('gateway.intervals', [])]
-=======
         self.intervals: list[Interval] = [Interval(interval) for interval in SETTINGS.get("gateway.intervals", [])]
->>>>>>> 0fd7233b
         self.minimum_freq: TimeFreq = min([DatetimeUtils.interval2freq(intvl) for intvl in self.intervals])
         self.symbols = SETTINGS.get("gateway.symbols", [])  # hyf
         self.exchanges: list[Exchange] = [Exchange(ex) for ex in SETTINGS.get("gateway.exchanges", [])]  # hyf
         self.vt_symbols: list[str] = [f"{s}.{e.value}" for s, e in product(self.symbols, self.exchanges)]
-<<<<<<< HEAD
-        self.mode: str = SETTINGS.get('mode', 'LIVE')
-        assert self.mode in ['LIVE', 'BACKTEST', 'TEST']
-=======
         self.mode: str = SETTINGS.get("system.mode", "LIVE")
         assert self.mode in ["LIVE", "BACKTEST", "TEST"]
->>>>>>> 0fd7233b
 
         self.TEMP_DIR = TEMP_DIR
         os.chdir(TRADER_DIR)  # Change working directory
@@ -335,11 +323,7 @@
                     self.subscribe(req, contract.gateway_name)
                 else:
                     self.write_log(msg=f"Market data subscription failed, contract {vt_symbol} not found",
-<<<<<<< HEAD
-                                   source='MainEngine')
-=======
                                    source="MainEngine")
->>>>>>> 0fd7233b
 
 
 class BaseEngine(ABC):
@@ -815,10 +799,6 @@
             return
 
         self.active = False
-<<<<<<< HEAD
-=======
-        self.queue.put(None)
->>>>>>> 0fd7233b
         self.thread.join()
 
 
