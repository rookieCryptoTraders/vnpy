--- conflicted
+++ resolved
@@ -3,7 +3,6 @@
 """
 
 from enum import Enum
-from aenum import Enum as AEnum, NoAlias
 
 from .locale import _
 
@@ -101,7 +100,6 @@
     XBOND = "XBOND"  # CFETS X-Bond Anonymous Trading System
 
     # Global
-<<<<<<< HEAD
     SMART = "SMART"  # Smart Router for US stocks
     NYSE = "NYSE"  # New York Stock Exchnage
     NASDAQ = "NASDAQ"  # Nasdaq Exchange
@@ -138,40 +136,6 @@
     # Crypto
     BINANCE = "BINANCE"  # Binance
     OKEX = "OKEX"  # OKEX
-=======
-    SMART = "SMART"         # Smart Router for US stocks
-    NYSE = "NYSE"           # New York Stock Exchnage
-    NASDAQ = "NASDAQ"       # Nasdaq Exchange
-    ARCA = "ARCA"           # ARCA Exchange
-    EDGEA = "EDGEA"         # Direct Edge Exchange
-    ISLAND = "ISLAND"       # Nasdaq Island ECN
-    BATS = "BATS"           # Bats Global Markets
-    IEX = "IEX"             # The Investors Exchange
-    AMEX = "AMEX"           # American Stock Exchange
-    TSE = "TSE"             # Toronto Stock Exchange
-    NYMEX = "NYMEX"         # New York Mercantile Exchange
-    COMEX = "COMEX"         # COMEX of CME
-    GLOBEX = "GLOBEX"       # Globex of CME
-    IDEALPRO = "IDEALPRO"   # Forex ECN of Interactive Brokers
-    CME = "CME"             # Chicago Mercantile Exchange
-    ICE = "ICE"             # Intercontinental Exchange
-    SEHK = "SEHK"           # Stock Exchange of Hong Kong
-    HKFE = "HKFE"           # Hong Kong Futures Exchange
-    SGX = "SGX"             # Singapore Global Exchange
-    CBOT = "CBOT"            # Chicago Board of Trade
-    CBOE = "CBOE"           # Chicago Board Options Exchange
-    CFE = "CFE"             # CBOE Futures Exchange
-    DME = "DME"             # Dubai Mercantile Exchange
-    EUREX = "EUX"           # Eurex Exchange
-    APEX = "APEX"           # Asia Pacific Exchange
-    LME = "LME"             # London Metal Exchange
-    BMD = "BMD"             # Bursa Malaysia Derivatives
-    TOCOM = "TOCOM"         # Tokyo Commodity Exchange
-    EUNX = "EUNX"           # Euronext Exchange
-    KRX = "KRX"             # Korean Exchange
-    OTC = "OTC"             # OTC Product (Forex/CFD/Pink Sheet Equity)
-    IBKRATS = "IBKRATS"     # Paper Trading Exchange of IB
->>>>>>> ac394220
 
     # Special Function
     LOCAL = "LOCAL"  # For local generated data
