"""
Event type string used in the trading platform.
"""

from vnpy.event import EVENT_TIMER  # noqa

EVENT_TICK = "eTick."
<<<<<<< HEAD
EVENT_BAR = "eBar."  # hyf
=======
EVENT_BAR = "eBar."
>>>>>>> ee1d00e1
EVENT_TRADE = "eTrade."
EVENT_ORDER = "eOrder."
EVENT_POSITION = "ePosition."
EVENT_ACCOUNT = "eAccount."
EVENT_QUOTE = "eQuote."
EVENT_CONTRACT = "eContract."
EVENT_LOG = "eLog"

EVENT_FACTOR = "eFactor."<|MERGE_RESOLUTION|>--- conflicted
+++ resolved
@@ -5,11 +5,7 @@
 from vnpy.event import EVENT_TIMER  # noqa
 
 EVENT_TICK = "eTick."
-<<<<<<< HEAD
 EVENT_BAR = "eBar."  # hyf
-=======
-EVENT_BAR = "eBar."
->>>>>>> ee1d00e1
 EVENT_TRADE = "eTrade."
 EVENT_ORDER = "eOrder."
 EVENT_POSITION = "ePosition."
