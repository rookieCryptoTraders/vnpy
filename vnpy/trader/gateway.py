from abc import ABC, abstractmethod

from vnpy.event import Event, EventEngine
from .event import (
    EVENT_TICK,
    EVENT_ORDER,
    EVENT_TRADE,
    EVENT_POSITION,
    EVENT_ACCOUNT,
    EVENT_CONTRACT,
    EVENT_LOG,
    EVENT_QUOTE, EVENT_BAR,
)
from .object import (
    TickData,
    OrderData,
    TradeData,
    PositionData,
    AccountData,
    ContractData,
    LogData,
    QuoteData,
    OrderRequest,
    CancelRequest,
    SubscribeRequest,
    HistoryRequest,
    QuoteRequest,
    Exchange,
    BarData
)


class BaseGateway(ABC):
    """
    Abstract gateway class for creating gateways connection
    to different trading systems.

    # How to implement a gateway:

    ---
    ## Basics
    A gateway should satisfies:
    * this class should be thread-safe:
        * all methods should be thread-safe
        * no mutable shared properties between objects.
    * all methods should be non-blocked
    * satisfies all requirements written in docstring for every method and callbacks.
    * automatically reconnect if connection lost.

    ---
    ## methods must implements:
    all @abstractmethod

    ---
    ## callbacks must response manually:
    * on_tick
    * on_trade
    * on_order
    * on_position
    * on_account
    * on_contract

    All the XxxData passed to callback should be constant, which means that
        the object should not be modified after passing to on_xxxx.
    So if you use a cache to store reference of data, use copy.copy to create a new object
    before passing that data into on_xxxx



    """

    # Default name for the gateway.
    default_name: str = ""

    # Fields required in setting dict for connect function.
    default_setting: dict[str, str | int | float | bool] = {}

    # Exchanges supported in the gateway.
    exchanges: list[Exchange] = []

    def __init__(self, event_engine: EventEngine, gateway_name: str) -> None:
        """"""
        self.event_engine: EventEngine = event_engine
        self.gateway_name: str = gateway_name

    def on_event(self, type: str, data: object = None) -> None:
        """
        General event push.
        """
        event: Event = Event(type, data)
        self.event_engine.put(event)

    def on_tick(self, tick: TickData) -> None:
        """
        Tick event push.
        Tick event of a specific vt_symbol is also pushed.
        """
        self.on_event(EVENT_TICK, tick)
        self.on_event(EVENT_TICK + tick.vt_symbol, tick)

    def on_bar(self, bar: BarData) -> None:
        """
        Bar event push.
        Bar event of a specific vt_symbol is also pushed.
        """
        self.on_event(EVENT_BAR, bar)
        self.on_event(EVENT_BAR + bar.vt_symbol, bar)

    def on_trade(self, trade: TradeData) -> None:
        """
        Trade event push.
        Trade event of a specific vt_symbol is also pushed.
        """
        self.on_event(EVENT_TRADE, trade)
        self.on_event(EVENT_TRADE + trade.vt_symbol, trade)

    def on_order(self, order: OrderData) -> None:
        """
        Order event push.
        Order event of a specific vt_orderid is also pushed.
        """
        self.on_event(EVENT_ORDER, order)
        self.on_event(EVENT_ORDER + order.vt_orderid, order)

    def on_position(self, position: PositionData) -> None:
        """
        Position event push.
        Position event of a specific vt_symbol is also pushed.
        """
        self.on_event(EVENT_POSITION, position)
        self.on_event(EVENT_POSITION + position.vt_symbol, position)

    def on_account(self, account: AccountData) -> None:
        """
        Account event push.
        Account event of a specific vt_accountid is also pushed.
        """
        self.on_event(EVENT_ACCOUNT, account)
        self.on_event(EVENT_ACCOUNT + account.vt_accountid, account)

    def on_quote(self, quote: QuoteData) -> None:
        """
        Quote event push.
        Quote event of a specific vt_symbol is also pushed.
        """
        self.on_event(EVENT_QUOTE, quote)
        self.on_event(EVENT_QUOTE + quote.vt_symbol, quote)

    def on_log(self, log: LogData) -> None:
        """
        Log event push.
        """
        self.on_event(EVENT_LOG, log)

    def on_contract(self, contract: ContractData) -> None:
        """
        Contract event push.
        """
        self.on_event(EVENT_CONTRACT, contract)

    def write_log(self, msg: str) -> None:
        """
        Write a log event from gateway.
        """
        log: LogData = LogData(msg=msg, gateway_name=self.gateway_name)
        self.on_log(log)

    @abstractmethod
    def connect(self, setting: dict) -> None:
        """
        Start gateway connection.

        to implement this method, you must:
        * connect to server if necessary
        * log connected if all necessary connection is established
        * do the following query and response corresponding on_xxxx and write_log
            * contracts : on_contract
            * account asset : on_account
            * account holding: on_position
            * orders of account: on_order
            * trades of account: on_trade
        * if any of query above is failed,  write log.

        future plan:
        response callback/change status instead of write_log

        """
        pass

    @abstractmethod
    def close(self) -> None:
        """
        Close gateway connection.
        """
        pass

    @abstractmethod
    def subscribe(self, req: SubscribeRequest) -> None:
        """
        Subscribe tick data update.
        """
        pass

    @abstractmethod
    def send_order(self, req: OrderRequest) -> str:
        """
        Send a new order to server.

        order_data: OrderData = req.create_order_data()
        def convert2binance_order(order_data) -> dict:
            return {}

        order_params = convert2binance_order(order_data)
        self.spot.send_order(**order_params)

        implementation should finish the tasks blow:
        * create an OrderData from req using OrderRequest.create_order_data
        * assign a unique(gateway instance scope) id to OrderData.orderid
        * send request to server
            * if request is sent, OrderData.status should be set to Status.SUBMITTING
            * if request is failed to sent, OrderData.status should be set to Status.REJECTED
        * response on_order:
        * return vt_orderid

        :return str vt_orderid for created OrderData
        """
        pass

    @abstractmethod
    def cancel_order(self, req: CancelRequest) -> None:
        """
        Cancel an existing order.
        implementation should finish the tasks blow:
        * send request to server
        """
        pass

    def send_quote(self, req: QuoteRequest) -> str:
        """
        Send a new two-sided quote to server.

        implementation should finish the tasks blow:
        * create an QuoteData from req using QuoteRequest.create_quote_data
        * assign a unique(gateway instance scope) id to QuoteData.quoteid
        * send request to server
            * if request is sent, QuoteData.status should be set to Status.SUBMITTING
            * if request is failed to sent, QuoteData.status should be set to Status.REJECTED
        * response on_quote:
        * return vt_quoteid

        :return str vt_quoteid for created QuoteData
        """
        return ""

    def cancel_quote(self, req: CancelRequest) -> None:
        """
        Cancel an existing quote.
        implementation should finish the tasks blow:
        * send request to server
        """
        return

    @abstractmethod
    def query_account(self) -> None:
        """
        Query account balance.
        """
        pass

    @abstractmethod
    def query_position(self) -> None:
        """
        Query holding positions.
        """
        pass

    def query_history(self, req: HistoryRequest) -> list[BarData]:
        """
        Query bar history data.
        """
        return []

    def get_default_setting(self) -> dict[str, str | int | float | bool]:
        """
        Return default setting dict.
        """
<<<<<<< HEAD
        return self.default_setting


class LocalOrderManager:
    """
    Management tool to support use local order id for trading.
    """

    def __init__(self, gateway: BaseGateway, order_prefix: str = "") -> None:
        """"""
        self.gateway: BaseGateway = gateway

        # For generating local orderid
        self.order_prefix: str = order_prefix
        self.order_count: int = 0
        self.orders: Dict[str, OrderData] = {}  # local_orderid: order

        # Map between local and system orderid
        self.local_sys_orderid_map: Dict[str, str] = {}
        self.sys_local_orderid_map: Dict[str, str] = {}

        # Push order data buf
        self.push_data_buf: Dict[str, Dict] = {}  # sys_orderid: data

        # Callback for processing push order data
        self.push_data_callback: Callable = None

        # Cancel request buf
        self.cancel_request_buf: Dict[str, CancelRequest] = {}  # local_orderid: req

        # Hook cancel order function
        self._cancel_order: Callable = gateway.cancel_order
        gateway.cancel_order = self.cancel_order

    def new_local_orderid(self) -> str:
        """
        Generate a new local orderid.
        """
        self.order_count += 1
        local_orderid: str = self.order_prefix + str(self.order_count).rjust(8, "0")
        return local_orderid

    def get_local_orderid(self, sys_orderid: str) -> str:
        """
        Get local orderid with sys orderid.
        """
        local_orderid: str = self.sys_local_orderid_map.get(sys_orderid, "")

        if not local_orderid:
            local_orderid = self.new_local_orderid()
            self.update_orderid_map(local_orderid, sys_orderid)

        return local_orderid

    def get_sys_orderid(self, local_orderid: str) -> str:
        """
        Get sys orderid with local orderid.
        """
        sys_orderid: str = self.local_sys_orderid_map.get(local_orderid, "")
        return sys_orderid

    def update_orderid_map(self, local_orderid: str, sys_orderid: str) -> None:
        """
        Update orderid map.
        """
        self.sys_local_orderid_map[sys_orderid] = local_orderid
        self.local_sys_orderid_map[local_orderid] = sys_orderid

        self.check_cancel_request(local_orderid)
        self.check_push_data(sys_orderid)

    def check_push_data(self, sys_orderid: str) -> None:
        """
        Check if any order push data waiting.
        """
        if sys_orderid not in self.push_data_buf:
            return

        data: dict = self.push_data_buf.pop(sys_orderid)
        if self.push_data_callback:
            self.push_data_callback(data)

    def add_push_data(self, sys_orderid: str, data: dict) -> None:
        """
        Add push data into buf.
        """
        self.push_data_buf[sys_orderid] = data

    def get_order_with_sys_orderid(self, sys_orderid: str) -> Optional[OrderData]:
        """"""
        local_orderid: str = self.sys_local_orderid_map.get(sys_orderid, None)
        if not local_orderid:
            return None
        else:
            return self.get_order_with_local_orderid(local_orderid)

    def get_order_with_local_orderid(self, local_orderid: str) -> OrderData:
        """"""
        order: OrderData = self.orders[local_orderid]
        return copy(order)

    def on_order(self, order: OrderData) -> None:
        """
        Keep an order buf before pushing it to gateway.
        """
        self.orders[order.orderid] = copy(order)
        self.gateway.on_order(order)

    def cancel_order(self, req: CancelRequest) -> None:
        """"""
        sys_orderid: str = self.get_sys_orderid(req.orderid)
        if not sys_orderid:
            self.cancel_request_buf[req.orderid] = req
            return

        self._cancel_order(req)

    def check_cancel_request(self, local_orderid: str) -> None:
        """"""
        if local_orderid not in self.cancel_request_buf:
            return

        req: CancelRequest = self.cancel_request_buf.pop(local_orderid)
        self.gateway.cancel_order(req)
=======
        return self.default_setting
>>>>>>> ac394220
<|MERGE_RESOLUTION|>--- conflicted
+++ resolved
@@ -1,4 +1,6 @@
 from abc import ABC, abstractmethod
+from typing import Optional, Callable
+from copy import copy
 
 from vnpy.event import Event, EventEngine
 from .event import (
@@ -284,7 +286,6 @@
         """
         Return default setting dict.
         """
-<<<<<<< HEAD
         return self.default_setting
 
 
@@ -300,20 +301,20 @@
         # For generating local orderid
         self.order_prefix: str = order_prefix
         self.order_count: int = 0
-        self.orders: Dict[str, OrderData] = {}  # local_orderid: order
+        self.orders: dict[str, OrderData] = {}        # local_orderid: order
 
         # Map between local and system orderid
-        self.local_sys_orderid_map: Dict[str, str] = {}
-        self.sys_local_orderid_map: Dict[str, str] = {}
+        self.local_sys_orderid_map: dict[str, str] = {}
+        self.sys_local_orderid_map: dict[str, str] = {}
 
         # Push order data buf
-        self.push_data_buf: Dict[str, Dict] = {}  # sys_orderid: data
+        self.push_data_buf: dict[str, dict] = {}  # sys_orderid: data
 
         # Callback for processing push order data
         self.push_data_callback: Callable = None
 
         # Cancel request buf
-        self.cancel_request_buf: Dict[str, CancelRequest] = {}  # local_orderid: req
+        self.cancel_request_buf: dict[str, CancelRequest] = {}    # local_orderid: req
 
         # Hook cancel order function
         self._cancel_order: Callable = gateway.cancel_order
@@ -408,7 +409,4 @@
             return
 
         req: CancelRequest = self.cancel_request_buf.pop(local_orderid)
-        self.gateway.cancel_order(req)
-=======
-        return self.default_setting
->>>>>>> ac394220
+        self.gateway.cancel_order(req)