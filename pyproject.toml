[project]
name = "vnpy"
version = "0.1.0"
description = "A comprehensive, modular, event-driven quantitative trading framework for strategy development, backtesting, and live trading across stocks, futures, and cryptocurrencies. Features a decoupled architecture, high extensibility, and easy integration of custom modules. Includes event-driven engines, gateways for multiple exchanges, advanced portfolio and risk management, high-performance factor engineering, and a robust strategy engine with automated model retraining. Designed for real-time, low-latency trading and research workflows."
readme = "README.md"
<<<<<<< HEAD
license = {text = "MIT"}
authors = [{name = "HYF&Chen", email = ""}]
classifiers = [
    "Development Status :: 5 - Production/Stable",
    "License :: OSI Approved :: MIT License",
    "Operating System :: Microsoft :: Windows",
    "Operating System :: POSIX :: Linux",
    "Operating System :: MacOS",
    "Programming Language :: Python :: 3",
    "Programming Language :: Python :: 3.10",
    "Programming Language :: Python :: 3.11",
    "Programming Language :: Python :: 3.12",
    "Programming Language :: Python :: 3.13",
    "Programming Language :: Python :: Implementation :: CPython",
    "Topic :: Office/Business :: Financial :: Investment",
    "Natural Language :: Chinese (Simplified)",
    "Typing :: Typed",
=======
authors = [
    { name = "Ch1nZ", email = "chzao0928@gmail.com" }
>>>>>>> d0b918c7
]
requires-python = ">=3.9"
dependencies = [
<<<<<<< HEAD
    "aenum==3.1.15",
    "appnope==0.1.4",
    "asttokens==3.0.0",
    "attrs==25.3.0",
    "backcall==0.2.0",
    "beautifulsoup4==4.13.3",
    "binance-connector==3.12.0",
    "certifi==2025.1.31",
    "cffi==1.17.1",
    "charset-normalizer==3.4.1",
    "click==8.2.1",
    "clickhouse-connect==0.8.15",
    "cloudpickle==3.1.1",
    "comm==0.2.2",
    "contourpy==1.3.1",
    "curl_cffi==0.11.1",
    "cycler==0.12.1",
    "dask==2025.5.1",
    "deap==1.4.2",
    "debugpy==1.8.14",
    "decorator==5.2.1",
    "distributed==2025.5.1",
    "executing==2.2.0",
    "fastjsonschema==2.21.1",
    "fonttools==4.56.0",
    "frozendict==2.4.6",
    "fsspec==2025.5.0",
    "idna==3.10",
    "importlib_metadata==8.7.0",
    "iniconfig==2.1.0",
    "ipykernel==6.29.5",
    "ipython==7.34.0",
    "ipython_pygments_lexers==1.1.1",
    "jedi==0.19.2",
    "Jinja2==3.1.6",
    "joblib==1.4.2",
    "jsonschema==4.24.0",
    "jsonschema-specifications==2025.4.1",
    "jupyter_client==8.6.3",
    "jupyter_core==5.7.2",
    "kiwisolver==1.4.8",
    "locket==1.0.0",
    "loguru==0.7.3",
    "lz4==4.4.3",
    "MarkupSafe==3.0.2",
    "matplotlib==3.10.1",
    "matplotlib-inline==0.1.7",
    "msgpack==1.1.0",
    "multitasking==0.0.11",
    "narwhals==1.30.0",
    "nbformat==5.10.4",
    "nest-asyncio==1.6.0",
    "numpy==2.2.3",
    "packaging==25.0",
    "pandas==2.2.3",
    "parso==0.8.4",
    "partd==1.4.2",
    "peewee==3.17.9",
    "pexpect==4.9.0",
    "pickleshare==0.7.5",
    "pillow==11.1.0",
    "platformdirs==4.3.7",
    "plotly==6.0.0",
    "pluggy==1.5.0",
    "polars==1.24.0",
    "prompt_toolkit==3.0.51",
    "protobuf==6.31.1",
    "psutil==7.0.0",
    "ptyprocess==0.7.0",
    "pure_eval==0.2.3",
    "pyarrow==19.0.1",
    "pycparser==2.22",
    "pycryptodome==3.21.0",
    "Pygments==2.19.1",
    "pyparsing==3.2.1",
    "pytest==8.3.5",
    "pytest-mock==3.14.0",
    "python-dateutil==2.9.0.post0",
    "python-dotenv==1.1.0",
    "pytz==2025.1",
    "PyYAML==6.0.2",
    "pyzmq==26.3.0",
    "QuantStats==0.0.64",
    "referencing==0.36.2",
    "requests==2.32.3",
    "rpds-py==0.25.1",
    "scikit-learn==1.6.1",
    "scipy==1.15.2",
    "seaborn==0.13.2",
    "setuptools==76.0.0",
    "six==1.17.0",
    "sortedcontainers==2.4.0",
    "soupsieve==2.6",
    "stack-data==0.6.3",
    "tabulate==0.9.0",
    "tblib==3.1.0",
    "threadpoolctl==3.6.0",
    "toolz==1.0.0",
    "tornado==6.5",
    "tqdm==4.67.1",
    "traitlets==5.14.3",
    "typing_extensions==4.13.1",
    "tzdata==2025.1",
    "tzlocal==5.3.1",
    "urllib3==2.4.0",
    "wcwidth==0.2.13",
    "websocket-client==1.8.0",
    "websockets==15.0.1",
    "yfinance==0.2.61",
    "zict==3.0.0",
    "zipp==3.21.0",
    "zstandard==0.23.0"
=======
    # Core Data Science Libraries
    "numpy>=1.24.0",
    "pandas>=2.0.0",
    "scipy>=1.10.0",
    "scikit-learn>=1.2.0",
    "polars>=0.19.0",
    "pyarrow>=13.0.0",
    "joblib>=1.2.0",
    "dask>=2023.0.0",

    # Visualization & GUI
    "PySide6>=6.5.0",
    "pyqtgraph>=0.13.0",
    "plotly>=5.15.0",
    "qdarkstyle>=3.1.0",

    # Utilities & System
    "loguru>=0.7.0",
    "psutil>=5.9.0",
    "tqdm>=4.65.0",
    "requests>=2.31.0",
    "pyzmq>=25.0.0",
    "tzlocal>=5.0.0",
    "nbformat>=5.9.0",

    # Evolutionary Algorithms
    "deap>=1.4.0",

    # Testing, Linting, and Type Checking
    "pytest>=7.4.0",

    # Add any project-specific dependencies below
    # ...
>>>>>>> d0b918c7
]

<<<<<<< HEAD
[project.optional-dependencies]
algo-ta = [
    "ta-lib==0.6.3",
    "polars-talib==0.1.5"
]
gui = []
alpha = [
    "scipy>=1.15.2",
    "alphalens-reloaded>=0.4.5",
    "scikit-learn>=1.6.1",
    "lightgbm>=4.6.0",
    "torch>=2.6.0",
    "pyarrow>=19.0.1",
]
dev = [
    "pandas-stubs>=2.2.3.250308",
    "hatchling>=1.27.0",
    "babel>=2.17.0",
]

[project.urls]
"Documentation" = "https://github.com/rookieCryptoTraders/vnpy/blob/dev-chen/README.md"
"Source" = "https://github.com/rookieCryptoTraders/vnpy"

[build-system]
requires = ["uv>=0.1.36"]
build-backend = "uv.build"

[tool.uv]
# Optional: add uv-specific configuration here if needed

[tool.mypy]
python_version = "3.10"
warn_return_any = true
warn_unused_configs = true
disallow_untyped_defs = true
disallow_incomplete_defs = true
check_untyped_defs = true
disallow_untyped_decorators = true
no_implicit_optional = true
strict_optional = true
warn_redundant_casts = true
warn_unused_ignores = true
warn_no_return = true

[tool.ruff]
target-version = "py310"
output-format = "full"

[tool.ruff.lint]
select = [
    "B",  # flake8-bugbear
    "E",  # pycodestyle error
    "F",  # pyflakes
    "UP",  # pyupgrade
    "W",  # pycodestyle warning
]
ignore = ["E501"]
=======
[project.scripts]
vnpy = "vnpy:main"

[build-system]
requires = ["uv_build>=0.7.2,<0.8"]
build-backend = "uv_build"
>>>>>>> d0b918c7
<|MERGE_RESOLUTION|>--- conflicted
+++ resolved
@@ -3,9 +3,10 @@
 version = "0.1.0"
 description = "A comprehensive, modular, event-driven quantitative trading framework for strategy development, backtesting, and live trading across stocks, futures, and cryptocurrencies. Features a decoupled architecture, high extensibility, and easy integration of custom modules. Includes event-driven engines, gateways for multiple exchanges, advanced portfolio and risk management, high-performance factor engineering, and a robust strategy engine with automated model retraining. Designed for real-time, low-latency trading and research workflows."
 readme = "README.md"
-<<<<<<< HEAD
 license = {text = "MIT"}
-authors = [{name = "HYF&Chen", email = ""}]
+authors = [{name = "EvanHONG", email = "h939778128@gmail.com"},
+{ name = "Ch1nZ", email = "chzao0928@gmail.com" }
+]
 classifiers = [
     "Development Status :: 5 - Production/Stable",
     "License :: OSI Approved :: MIT License",
@@ -21,14 +22,9 @@
     "Topic :: Office/Business :: Financial :: Investment",
     "Natural Language :: Chinese (Simplified)",
     "Typing :: Typed",
-=======
-authors = [
-    { name = "Ch1nZ", email = "chzao0928@gmail.com" }
->>>>>>> d0b918c7
 ]
 requires-python = ">=3.9"
 dependencies = [
-<<<<<<< HEAD
     "aenum==3.1.15",
     "appnope==0.1.4",
     "asttokens==3.0.0",
@@ -140,8 +136,7 @@
     "yfinance==0.2.61",
     "zict==3.0.0",
     "zipp==3.21.0",
-    "zstandard==0.23.0"
-=======
+    "zstandard==0.23.0",
     # Core Data Science Libraries
     "numpy>=1.24.0",
     "pandas>=2.0.0",
@@ -175,10 +170,9 @@
 
     # Add any project-specific dependencies below
     # ...
->>>>>>> d0b918c7
-]
-
-<<<<<<< HEAD
+
+]
+
 [project.optional-dependencies]
 algo-ta = [
     "ta-lib==0.6.3",
@@ -204,7 +198,7 @@
 "Source" = "https://github.com/rookieCryptoTraders/vnpy"
 
 [build-system]
-requires = ["uv>=0.1.36"]
+requires = ["uv_build>=0.7.2,<0.8"]
 build-backend = "uv.build"
 
 [tool.uv]
@@ -237,11 +231,6 @@
     "W",  # pycodestyle warning
 ]
 ignore = ["E501"]
-=======
+
 [project.scripts]
 vnpy = "vnpy:main"
-
-[build-system]
-requires = ["uv_build>=0.7.2,<0.8"]
-build-backend = "uv_build"
->>>>>>> d0b918c7
