import multiprocessing
from time import sleep
from datetime import datetime, time

from vnpy.event import EventEngine
from vnpy.trader.setting import SETTINGS
from vnpy.trader.engine import MainEngine, LogEngine
from vnpy.trader.logger import INFO

<<<<<<< HEAD
from vnpy.trader.object import SubscribeRequest, BarData
from vnpy.trader.constant import Exchange
=======
from vnpy_ctp import CtpGateway
from vnpy_ctastrategy import CtaStrategyApp, CtaEngine
from vnpy_ctastrategy.base import EVENT_CTA_LOG
>>>>>>> ac394220

# from vnpy.gateway.ctp import CtpGateway
# from vnpy.app.cta_strategy import CtaStrategyApp
# from vnpy.app.cta_strategy.base import EVENT_CTA_LOG

from vnpy.gateway.binance import BinanceSpotGateway
from vnpy.app.data_recorder import DataRecorderApp
from vnpy.app.factor_maker import FactorMakerApp

SETTINGS["log.active"] = True
SETTINGS["log.level"] = INFO
SETTINGS["log.console"] = True
<<<<<<< HEAD
SETTINGS["log.file"] = True
=======


ctp_setting = {
    "用户名": "",
    "密码": "",
    "经纪商代码": "",
    "交易服务器": "",
    "行情服务器": "",
    "产品名称": "",
    "授权编码": "",
    "产品信息": ""
}


# Chinese futures market trading period (day/night)
DAY_START = time(8, 45)
DAY_END = time(15, 0)

NIGHT_START = time(20, 45)
NIGHT_END = time(2, 45)


def check_trading_period() -> bool:
    """"""
    current_time = datetime.now().time()

    trading = False
    if (
        (current_time >= DAY_START and current_time <= DAY_END)
        or (current_time >= NIGHT_START)
        or (current_time <= NIGHT_END)
    ):
        trading = True

    return trading
>>>>>>> ac394220


def run_child() -> None:
    """
    Running in the child process.
    """

<<<<<<< HEAD
    event_engine = EventEngine()
    main_engine = MainEngine(event_engine)
    main_engine.write_log("主引擎创建成功")

    # connect to exchange
    main_engine.add_gateway(BinanceSpotGateway, "BINANCE_SPOT")
    binance_gateway_setting = {
        "key": SETTINGS.get("gateway.api_key", ""),
        "secret": SETTINGS.get("gateway.api_secret", ""),
        "server": "REAL"
    }
    main_engine.connect(binance_gateway_setting, "BINANCE_SPOT")
    main_engine.write_log("连接币安接口")
    main_engine.subscribe(SubscribeRequest(symbol='btcusdt', exchange=Exchange.BINANCE), gateway_name='BINANCE_SPOT')

    # # start data recorder
    # data_recorder_engine=main_engine.add_app(DataRecorderApp)
    # main_engine.write_log("启动数据记录程序")

    factor_maker_engine = main_engine.add_app(FactorMakerApp)
    factor_maker_engine.init_engine()
    main_engine.write_log("启动因子计算程序")

    # log_engine = main_engine.get_engine("log")
    # event_engine.register(EVENT_CTA_LOG, log_engine.process_log_event)
    # main_engine.write_log("注册日志事件监听")
    #
    # main_engine.connect(ctp_setting, "CTP")
    # main_engine.write_log("连接CTP接口")
    #
    # sleep(10)
    #
    # cta_engine.init_engine()
    # main_engine.write_log("CTA策略初始化完成")
    #
    # cta_engine.init_all_strategies()
    # sleep(60)   # Leave enough time to complete strategy initialization
    # main_engine.write_log("CTA策略全部初始化")
    #
    # cta_engine.start_all_strategies()
    # main_engine.write_log("CTA策略全部启动")
=======
    event_engine: EventEngine = EventEngine()
    main_engine: MainEngine = MainEngine(event_engine)
    main_engine.add_gateway(CtpGateway)
    cta_engine: CtaEngine = main_engine.add_app(CtaStrategyApp)
    main_engine.write_log("主引擎创建成功")

    log_engine: LogEngine = main_engine.get_engine("log")       # type: ignore
    event_engine.register(EVENT_CTA_LOG, log_engine.process_log_event)
    main_engine.write_log("注册日志事件监听")

    main_engine.connect(ctp_setting, "CTP")
    main_engine.write_log("连接CTP接口")

    sleep(10)

    cta_engine.init_engine()
    main_engine.write_log("CTA策略初始化完成")

    cta_engine.init_all_strategies()
    sleep(60)   # Leave enough time to complete strategy initialization
    main_engine.write_log("CTA策略全部初始化")

    cta_engine.start_all_strategies()
    main_engine.write_log("CTA策略全部启动")
>>>>>>> ac394220

    while True:
        # print(main_engine.event_engine._queue.get())
        # print(main_engine.event_engine._queue.get().type)
        # print(type(main_engine.event_engine._queue.get()))
        sleep(1)


def run_parent() -> None:
    """
    Running in the parent process.
    """
    print("启动CTA策略守护父进程")

    # Chinese futures market trading period (day/night)
    DAY_START = time(8, 45)
    DAY_END = time(15, 30)

    NIGHT_START = time(20, 45)
    NIGHT_END = time(2, 45)

    child_process = None

    while True:
        current_time = datetime.now().time()
        trading = False

        # Check whether in trading period
        if (
                (current_time >= DAY_START and current_time <= DAY_END)
                or (current_time >= NIGHT_START)
                or (current_time <= NIGHT_END)
        ):
            trading = True

        # Start child process in trading period
        if trading and child_process is None:
            print("启动子进程")
            child_process = multiprocessing.Process(target=run_child)
            child_process.start()
            print("子进程启动成功")

        # 非记录时间则退出子进程
        if not trading and child_process is not None:
            print("关闭子进程")
            child_process.terminate()
            child_process.join()
            child_process = None
            print("子进程关闭成功")

        sleep(5)


if __name__ == "__main__":
    run_parent()<|MERGE_RESOLUTION|>--- conflicted
+++ resolved
@@ -1,24 +1,19 @@
 import multiprocessing
+import sys
 from time import sleep
 from datetime import datetime, time
+from logging import INFO
 
 from vnpy.event import EventEngine
 from vnpy.trader.setting import SETTINGS
 from vnpy.trader.engine import MainEngine, LogEngine
-from vnpy.trader.logger import INFO
 
-<<<<<<< HEAD
 from vnpy.trader.object import SubscribeRequest, BarData
 from vnpy.trader.constant import Exchange
-=======
-from vnpy_ctp import CtpGateway
-from vnpy_ctastrategy import CtaStrategyApp, CtaEngine
-from vnpy_ctastrategy.base import EVENT_CTA_LOG
->>>>>>> ac394220
 
-# from vnpy.gateway.ctp import CtpGateway
-# from vnpy.app.cta_strategy import CtaStrategyApp
-# from vnpy.app.cta_strategy.base import EVENT_CTA_LOG
+# from vnpy_ctp import CtpGateway
+# from vnpy_ctastrategy import CtaStrategyApp, CtaEngine
+# from vnpy_ctastrategy.base import EVENT_CTA_LOG
 
 from vnpy.gateway.binance import BinanceSpotGateway
 from vnpy.app.data_recorder import DataRecorderApp
@@ -27,9 +22,7 @@
 SETTINGS["log.active"] = True
 SETTINGS["log.level"] = INFO
 SETTINGS["log.console"] = True
-<<<<<<< HEAD
 SETTINGS["log.file"] = True
-=======
 
 
 ctp_setting = {
@@ -65,7 +58,6 @@
         trading = True
 
     return trading
->>>>>>> ac394220
 
 
 def run_child() -> None:
@@ -73,9 +65,8 @@
     Running in the child process.
     """
 
-<<<<<<< HEAD
-    event_engine = EventEngine()
-    main_engine = MainEngine(event_engine)
+    event_engine: EventEngine = EventEngine()
+    main_engine: MainEngine = MainEngine(event_engine)
     main_engine.write_log("主引擎创建成功")
 
     # connect to exchange
@@ -115,38 +106,15 @@
     #
     # cta_engine.start_all_strategies()
     # main_engine.write_log("CTA策略全部启动")
-=======
-    event_engine: EventEngine = EventEngine()
-    main_engine: MainEngine = MainEngine(event_engine)
-    main_engine.add_gateway(CtpGateway)
-    cta_engine: CtaEngine = main_engine.add_app(CtaStrategyApp)
-    main_engine.write_log("主引擎创建成功")
-
-    log_engine: LogEngine = main_engine.get_engine("log")       # type: ignore
-    event_engine.register(EVENT_CTA_LOG, log_engine.process_log_event)
-    main_engine.write_log("注册日志事件监听")
-
-    main_engine.connect(ctp_setting, "CTP")
-    main_engine.write_log("连接CTP接口")
-
-    sleep(10)
-
-    cta_engine.init_engine()
-    main_engine.write_log("CTA策略初始化完成")
-
-    cta_engine.init_all_strategies()
-    sleep(60)   # Leave enough time to complete strategy initialization
-    main_engine.write_log("CTA策略全部初始化")
-
-    cta_engine.start_all_strategies()
-    main_engine.write_log("CTA策略全部启动")
->>>>>>> ac394220
 
     while True:
-        # print(main_engine.event_engine._queue.get())
-        # print(main_engine.event_engine._queue.get().type)
-        # print(type(main_engine.event_engine._queue.get()))
         sleep(1)
+
+        trading = check_trading_period()
+        if not trading:
+            print("关闭子进程")
+            main_engine.close()
+            sys.exit(0)
 
 
 def run_parent() -> None:
@@ -155,26 +123,10 @@
     """
     print("启动CTA策略守护父进程")
 
-    # Chinese futures market trading period (day/night)
-    DAY_START = time(8, 45)
-    DAY_END = time(15, 30)
-
-    NIGHT_START = time(20, 45)
-    NIGHT_END = time(2, 45)
-
     child_process = None
 
     while True:
-        current_time = datetime.now().time()
-        trading = False
-
-        # Check whether in trading period
-        if (
-                (current_time >= DAY_START and current_time <= DAY_END)
-                or (current_time >= NIGHT_START)
-                or (current_time <= NIGHT_END)
-        ):
-            trading = True
+        trading = check_trading_period()
 
         # Start child process in trading period
         if trading and child_process is None:
